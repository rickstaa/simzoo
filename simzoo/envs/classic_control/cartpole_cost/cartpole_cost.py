"""Modified version of the cart-pole environment in v0.28.1 of the `gymnasium library`_.
This modification was first described by `Han et al. (2019)`_. In this modified version:

-   The action space is continuous, wherein the original version it is discrete.
-   The reward is replaced with a cost. This cost is defined as the difference between a
    state variable and a reference value (error).
<<<<<<< HEAD
-   A extra reference state variable is added to the observation space (index 4). Needed
    for reference tracking tasks.
=======
-   A new ``reference_tracking`` task was added. This task can be enabled using the
    ``task_type`` environment argument. When this type is chosen, two extra observations
    are returned.
>>>>>>> 3d9c2083
-   Some of the environment parameters were changed slightly.
-   The info dictionary returns extra information about the reference tracking task.

You can find the changes by searching for the ``NOTE:`` keyword.

.. _`gymnasium library`: https://gymnasium.farama.org/environments/classic_control/cart_pole/>
.. _`Han et al. (2020)`: https://arxiv.org/abs/2004.14288
"""  # noqa: E501
import math

import gymnasium as gym
import matplotlib.pyplot as plt
import numpy as np
from gymnasium import logger, spaces
from gymnasium.error import DependencyNotInstalled

if __name__ == "__main__":
    from simzoo.envs.classic_control.cartpole_cost.cartpole_cost_disturber import (
        CartPoleDisturber,
    )
else:
    from .cartpole_cost_disturber import CartPoleDisturber

RANDOM_STEP = True  # Use random action in __main__. Zero action otherwise.


# TODO: Add solving criteria after training.
class CartPoleCost(gym.Env, CartPoleDisturber):
    """Custom cartPole gymnasium environment.

    .. Note::
        Can also be used in a vectorized manner. See the `gym.vector`_ documentation.

    .. _gym.vector: https://gymnasium.farama.org/api/vector/

     .. note::
        This gymnasium environment inherits from the
        :class:`~bayesian_learning_control.simzoo.simzoo.common.disturber.Disturber`
        in order to be able to use it with the Robustness Evaluation tool of the
        Bayesian Learning Control package (BLC). For more information see
        `the BLC documentation <https://rickstaa.github.io/bayesian-learning-control/control/robustness_eval.html>`_.

    Description:
        This environment was based on the cart-pole environment described by Barto,
        Sutton, and Anderson in
        `Neuronlike Adaptive Elements That Can Solve Difficult Learning Control Problem`_.
        A pole is attached by an un-actuated joint to a cart, which moves along a
        frictionless track. The pendulum is placed upright on the cart and the goal
        is to balance the pole while optionally tracking a certain reference signal by
        applying forces in the left and right direction on the cart.

    Source:
        This environment corresponds to the version that is included in the Farama
        Foundation gymnasium package. It is different from this version in the fact
        that:

<<<<<<< HEAD
        -   The action space is continuous, wherein the original version it is discrete.
        -   The reward is replaced with a cost. This cost is defined as the difference
            between a state variable and a reference value (error).
        -   A extra reference state variable is added to the observation space (index 4).
            Needed for reference tracking tasks.
        -   Some of the environment parameters were changed slightly.

    Observation:
        **Type**: Box(5)

        +-----+-------------------------+-----------------------+---------------------+
        | Num | Observation             | Min                   | Max                 |
        +=====+=========================+=======================+=====================+
        | 0   | Cart Position           | -20                   | 20                  |
        +-----+-------------------------+-----------------------+---------------------+
        | 1   | Cart Velocity           | -50                   | 50                  |
        +-----+-------------------------+-----------------------+---------------------+
        | 2   | Pole Angle              | ~ -.698 rad (-40 deg) | ~ .698 rad (40 deg) |
        +-----+-------------------------+-----------------------+---------------------+
        | 3   | Pole Angular Velocity   | -50rad                | 50rad               |
        +-----+-------------------------+-----------------------+---------------------+
        | 4   | Cart reference position | -20                   | 20                  |
        +-----+-------------------------+-----------------------+---------------------+
=======
            -   The action space is continuous, wherein the original version it is discrete.
            -   The reward is replaced with a cost. This cost is defined as the difference between a
                state variable and a reference value (error).
            -   A new ``reference_tracking`` task was added. This task can be enabled using the
                ``task_type`` environment argument. When this type is chosen, two extra observations
                are returned.
            -   Some of the environment parameters were changed slightly.
            -   The info dictionary returns extra information about the reference tracking task.

    Observation:
        **Type**: Box(4) or Box(6)

        +-----+------------------------------+-----------------------+---------------------+
        | Num | Observation                  | Min                   | Max                 |
        +=====+==============================+=======================+=====================+
        | 0   | Cart Position                | -20                   | 20                  |
        +-----+------------------------------+-----------------------+---------------------+
        | 1   | Cart Velocity                | -50                   | 50                  |
        +-----+------------------------------+-----------------------+---------------------+
        | 2   | Pole Angle                   | ~ -.698 rad (-40 deg) | ~ .698 rad (40 deg) |
        +-----+------------------------------+-----------------------+---------------------+
        | 3   | Pole Angular Velocity        | -50rad                | 50rad               |
        +-----+------------------------------+-----------------------+---------------------+
        | (4) | The cart position reference  | -20                   | 20                  |
        +-----+------------------------------+-----------------------+---------------------+
        | (5) | The reference tracking error | -20                   | 20                  |
        +-----+------------------------------+-----------------------+---------------------+
>>>>>>> 3d9c2083

        .. Note::
            While the ranges above denote the possible values for observation space of
            each element, it is not reflective of the allowed values of the state space
            in an un-terminated episode. Particularly:
                -   The cart x-position (index 0) can be take values between
                    ``(-20, 20)``, but the episode terminates if the cart leaves the
                    ``(-10, 10)`` range.
                -   The pole angle can be observed between  ``(-0.698, .698)`` radians
                    (or **±40°**), but the episode terminates if the pole angle is
                    not in the range `(-.349, .349)` (or **±20°**)

    Actions:
        **Type**: Box(1)

        +-----+----------------------+-----------------------+---------------------+
        | Num | Action               | Min                   | Max                 |
        +=====+======================+=======================+=====================+
        | 0   | The controller Force | -20                   | 20                  |
        +-----+----------------------+-----------------------+---------------------+

        .. Note::
            The velocity that is reduced or increased by the applied force is not fixed
            and it depends on the angle the pole is pointing. The center of gravity of
            the pole varies the amount of energy needed to move the cart underneath it.

    Cost:
        A cost, computed using the :meth:`CartPoleCost.cost` method, is given for each
        simulation step including the terminal step. This cost is defined as a error
        between a state variable and a reference value.

    Starting State:
        All observations are assigned a uniform random value in ``[-0.2..0.2]``

    Episode Termination:
        -   Pole Angle is more than 20 degrees.
        -   Cart Position is more than 10 m (center of the cart reaches the edge of the
            display).
        -   Episode length is greater than 200.
        -   The cost is greater than 100.

    Solved Requirements:
        Considered solved when the average cost is less than or equal to 50 over
        100 consecutive trials.

    Arguments:

        ```python
        import simzoo
        env = simzoo.make("CartPoleCost-v1")
        ```

        On reset, the `options` parameter allows the user to change the bounds used to
        determine the new random state when ``random=True``.

    Attributes:
        state (numpy.ndarray): Array containing the current state.
        t (float): Current time step.
        dt (float): Seconds between state updates.
        target_pos (float): The target position.
        constraint_pos (float): The constraint position.
        kinematics_integrator (str): The kinematics integrator used to update the state.
            Options are ``euler`` and ``semi-implicit euler``.
        theta_threshold_radians (float): The angle at which the pole is considered to be
            at a terminal state.
        x_threshold (float): The position at which the cart is considered to be at a
            terminal state.
        max_v (float): The maximum velocity of the cart.
        max_w (float): The maximum angular velocity of the pole.
        cost_range (gym.spaces.Box): The range of the cost.

    .. _`Neuronlike Adaptive Elements That Can Solve Difficult Learning Control Problem`: https://ieeexplore.ieee.org/document/6313077
    .. _`Han et al. (2019)`: https://arxiv.org/abs/2004.14288
    """  # noqa: E501

    metadata = {
        "render_modes": ["human", "rgb_array"],
        "render_fps": 50,
    }  # Not used during training but in other gymnasium utilities.
    instances = 0  # Number of instances created.

    def __init__(
        self,
        render_mode=None,
        # NOTE: Custom environment arguments.
        task_type="stabilization",
        reference_type="constant",
        reference_target_position=0.0,
        reference_constraint_position=4.0,
        clip_action=True,
    ):
        """Constructs all the necessary attributes for the CartPoleCost instance.

        Args:
            render_mode (str, optional): Gym rendering mode. By default ``None``.
            task_type (str, optional): The task you want the agent to perform (options
                are "reference_tracking" and "stabilization"). Defaults to
                "stabilization".
            reference_type (str, optional): The type of reference you want to use
                (``constant`` or ``periodic``), by default ``periodic``. Only used
                when ``task_type`` is ``reference_tracking``.
            reference_target_position: The reference target position, by default
                ``0.0`` (i.e. the mean of the reference signal).
            reference_constraint_position: The reference constraint position, by
                default ``4.0``. Not used in the environment but used for the info dict.
            clip_action (str, optional): Whether the actions should be clipped if
                they are greater than the set action limit. Defaults to ``True``.
        """
        super().__init__()  # NOTE: Initialize disturber superclass.

        # Print environment info.
        # logger.info()

        # NOTE: Compared to the original I store the initial values for the reset
        # function and replace the `self.total_mass` and `self.polemass_length` with
        # properties.
        self.gravity = self._gravity_init = 9.8
        self.masscart = self._mass_cart_init = 1.0
        self.masspole = self._mass_pole_init = 0.1
        self.length = (
            self._length_init
        ) = 1.0  # NOTE: The 0.5 of the original is moved to the `com_length` property.
        self.force_mag = 20  # NOTE: Original uses 10.
        self.tau = 0.02
        self.kinematics_integrator = "euler"

        # Position and angle at which to fail the episode.
        self.theta_threshold_radians = (
            20 * 2 * math.pi / 360
        )  # NOTE: original uses 12 degrees.
        self.x_threshold = 10  # NOTE: original uses 2.4.
        self.max_v = 50  # NOTE: Original uses np.finfo(np.float32).max (i.e. inf).
        self.max_w = 50  # NOTE: Original uses np.finfo(np.float32).max (i.e. inf).

        # Create observation space bounds.
        # Angle limit set to 2 * theta_threshold_radians so failing observation
        # is still within bounds.
        high = np.array(
            [
                self.x_threshold * 2,
                self.max_v,
                self.theta_threshold_radians * 2,
                self.max_w,
                self.x_threshold * 2,  # NOTE: Needed for reference tracking tasks.
            ],
            dtype=np.float32,
        )
        # NOTE: When reference tracking add two extra observation states.
        if task_type.lower() == "reference_tracking":
            high = np.append(high, np.repeat(self.x_threshold * 2, 2))

        self.action_space = spaces.Box(
            low=-self.force_mag, high=self.force_mag, shape=(1,), dtype=np.float32
        )  # NOTE: Original uses discrete version.
        self.observation_space = spaces.Box(-high, high, dtype=np.float32)

        # Clip the reward.
        # NOTE: Original does not do this. Here this is done because we want to decrease
        # the cost.
        self.cost_range = spaces.Box(
            np.array([0.0], dtype=np.float32),
            np.array([100], dtype=np.float32),
            dtype=np.float32,
        )

        self.render_mode = render_mode

        self.screen_width = 600
        self.screen_height = 400
        self.screen = None
        self.clock = None
        self.isopen = True
        self.state = None

        self.steps_beyond_terminated = None

        # NOTE: custom parameters that are not found in the original environment.
        self.t = 0
        self.task_type = task_type
        self.reference_type = reference_type
        self._action_clip_warning = False
        self._clip_action = clip_action
        self._init_state = np.array(
            [0.1, 0.2, 0.3, 0.1]
        )  # Used when random is disabled in reset.
        self._init_state_range = {
            "low": [-0.2, -0.2, -0.2, -0.2],
            "high": [0.2, 0.2, 0.2, 0.2],
        }  # Used when random is enabled in reset.
        # NOTE: Original uses the following values in the reset function.
        # self._init_state_range = {
        #     "low": [-0.2, -0.05, -0.05, -0.05],
        #     "high": [0.2, 0.05, 0.05, 0.05],
        # }

        # Reference target and constraint positions.
        self.reference_target_pos = reference_target_position
        self.reference_constraint_pos = reference_constraint_position

        # Print vectorization debug info.
        self.__class__.instances += 1
        self.instance_id = self.__class__.instances
        logger.debug(f"CartPoleCost instance '{self.instance_id}' created.")
        logger.debug(
            f"CartPoleCost instance '{self.instance_id}' performs a '{self.task_type}' "
            f"task on a '{self.reference_type}' signal."
        )

    def set_params(self, length, mass_of_cart, mass_of_pole, gravity):
        """Sets the most important system parameters.

        Args:
            length (float): The pole length.
            mass_of_cart (float): Cart mass.
            mass_of_pole (float): Pole mass.
            gravity (float): The gravity constant.
        """
        self.length = length
        self.masspole = mass_of_pole
        self.masscart = mass_of_cart
        self.gravity = gravity

    def get_params(self):
        """Retrieves the most important system parameters.

        Returns:
            (tuple): tuple containing:

                - length(:obj:`float`): The pole length.
                - pole_mass (:obj:`float`): The pole mass.
                - pole_mass (:obj:`float`): The cart mass.
                - gravity (:obj:`float`): The gravity constant.
        """
        return self.length, self.masspole, self.masscart, self.gravity

    def reset_params(self):
        """Resets the most important system parameters."""
        self.length = self._length_init
        self.masspole = self._mass_pole_init
        self.masscart = self._mass_cart_init
        self.gravity = self._gravity_init

    def reference(self, t):
        """Returns the current value of the periodic cart reference signal that is
        tracked by the cart-pole system.

        Args:
            t (float): The current time step.

        Returns:
            float: The current reference value.
        """
        if self.reference_type == "periodic":
            return self.reference_target_pos + 7 * np.sin((2 * np.pi) * t / 200)
        else:
            return self.reference_target_pos

    def cost(self, x, theta):
        """Returns the cost for a given cart position (x) and a pole angle (theta).

            Args:
                x (float): The current cart position.
                theta (float): The current pole angle (rads).

        Returns:
            (tuple): tuple containing:

                - cost (float): The current cost.
                - r_1 (float): The current position reference.
                - r_2 (float): The cart_pole angle reference.
        """
        if self.task_type.lower() == "reference_tracking":
<<<<<<< HEAD
            # Calculate cost (reference tracking task)
            stab_cost = (x / self.x_threshold) ** 2 + 20 * (
                theta / self.theta_threshold_radians
            ) ** 2
            ref = [self.reference(self.t), 0.0]
            ref_cost = abs(x - ref[0])
            # ref_cost = np.square(x - ref[0]) # Other option.
=======
            # Calculate cost (reference tracking task).
            ref = [self.reference(self.t), 0.0]
            ref_cost = ((x - ref[0]) / self.x_threshold) ** 2
            # ref_cost = (x - ref[0]) ** 2  # Other option.
            # ref_cost = abs(x - ref[0])  # Other option.

            stab_cost = 20 * (theta / self.theta_threshold_radians) ** 2

>>>>>>> 3d9c2083
            cost = stab_cost + ref_cost
        else:
            # Calculate cost (stabilization task).
            cost = (x / self.x_threshold) ** 2 + 20 * (
                theta / self.theta_threshold_radians
            ) ** 2  # Stabilization task
            ref = np.array([0.0, 0.0])

        return cost, ref

    def step(self, action):
        """Take step into the environment.

        Args:
            action (numpy.ndarray): The action we want to perform in the environment.

        Returns:
            (tuple): tuple containing:

                - obs (:obj:`numpy.ndarray`): The current state
                - cost (:obj:`numpy.float64`): The current cost.
                - terminated (:obj:`bool`): Whether the episode was done.
                - truncated (:obj:`bool`): Whether the episode was truncated. This value
                    is set by wrappers when for example a time limit is reached or the
                    agent goes out of bounds.
                - info_dict (:obj:`dict`): Dictionary with additional information.
        """
        # Clip action if needed.
        # NOTE: This is not done in the original environment.
        if self._clip_action:
            # Throw warning if clipped and not already thrown.
            if not self.action_space.contains(action) and not self._action_clip_warning:
                logger.warn(
                    f"Action '{action}' was clipped as it is not in the action_space "
                    f"'high: {self.action_space.high}, low: {self.action_space.low}'."
                )
                self._action_clip_warning = True

            force = np.clip(
                action, self.action_space.low, self.action_space.high
            ).item()
        else:
            assert self.action_space.contains(
                action
            ), f"{action!r} ({type(action)}) invalid"
            force = action.item()
        assert self.state is not None, "Call reset before using step method."

        # Get the new state by solving 3 first-order differential equations.
        # For the interested reader:
        # https://coneural.org/florian/papers/05_cart_pole.pdf
        x, x_dot, theta, theta_dot = self.state
        costheta = math.cos(theta)
        sintheta = math.sin(theta)
        temp = (
            force + self.polemass_length * theta_dot**2 * sintheta
        ) / self.total_mass
        thetaacc = (self.gravity * sintheta - costheta * temp) / (
            self._com_length
            * (4.0 / 3.0 - self.masspole * costheta**2 / self.total_mass)
        )
        xacc = temp - self.polemass_length * thetaacc * costheta / self.total_mass

        if self.kinematics_integrator == "euler":
            x = x + self.tau * x_dot
            x_dot = x_dot + self.tau * xacc
            theta = theta + self.tau * theta_dot
            theta_dot = theta_dot + self.tau * thetaacc
        else:  # semi-implicit euler
            x_dot = x_dot + self.tau * xacc
            x = x + self.tau * x_dot
            theta_dot = theta_dot + self.tau * thetaacc
            theta = theta + self.tau * theta_dot

        self.state = (x, x_dot, theta, theta_dot)

        # Increment time step.
        # NOTE: This is not done in the original environment.
        self.t = self.t + self.tau

        # Calculate cost.
        # NOTE: Different cost function compared to the original.
        cost, ref = self.cost(x, theta)

        # Define stopping criteria.
        terminated = bool(
            abs(x) > self.x_threshold
            or abs(theta) > self.theta_threshold_radians
            or cost > self.cost_range.high  # NOTE: Added compared to original.
            or cost < self.cost_range.low  # NOTE: Added compared to original.
        )

        # Handle termination.
        if terminated:
            cost = 100.0  # NOTE: Different cost compared to the original.

            # Throw warning if already done.
            if self.steps_beyond_terminated is None:
                # Pole just fell!
                self.steps_beyond_terminated = 0
            else:
                if self.steps_beyond_terminated == 0:
                    logger.warn(
                        "You are calling 'step()' even though this "
                        "environment has already returned terminated = True. You "
                        "should always call 'reset()' once you receive 'terminated = "
                        "True' -- any further steps are undefined behavior."
                    )
                self.steps_beyond_terminated += 1

        # Render environment if requested.
        if self.render_mode == "human":
            self.render()

        # Create observation and info dict.
        # NOTE: When reference tracking add two extra observation states.
        observation = (
            np.append(
                np.array(self.state, dtype=np.float32),
                np.array([ref[0], x - ref[0]], dtype=np.float32),
            )
            if self.task_type.lower() == "reference_tracking"
            else np.array(self.state, dtype=np.float32)
        )
        info_dict = dict(
            reference=ref[0],
            state_of_interest=x,
            reference_error=x - ref[0],
            reference_constraint_position=self.reference_constraint_pos,
            reference_constraint_error=x - self.reference_constraint_pos,
            reference_constraint_violated=bool(abs(x) > self.reference_constraint_pos),
        )

        # NOTE: The original returns an empty info dict.
        return (
            observation,
            cost,
            terminated,
            False,
            info_dict,
        )

    def reset(self, seed=None, options=None, random=True):
        """Reset gymnasium environment.

        Args:
            seed (int, optional): A random seed for the environment. By default
                ``None``.
            options (dict, optional): A dictionary containing additional options for
                resetting the environment. By default ``None``. Not used in this
                environment.
            random (bool, optional): Whether we want to randomly initialise the
                environment. By default True.

        Returns:
            Tuple[numpy.ndarray, dict]: Tuple containing:
                - numpy.ndarray: Array containing the current observations.
                - dict: Dictionary containing additional information.
        """
        super().reset(seed=seed)

        # Initialize custom bounds while ensuring that the bounds are valid.
        # NOTE: If you use custom reset bounds, it may lead to out-of-bound
        # state/observations.
        low = np.array(
            options["low"]
            if options is not None and "low" in options
            else self._init_state_range["low"],
            dtype=np.float32,
        )
        high = np.array(
            options["high"]
            if options is not None and "high" in options
            else self._init_state_range["high"],
            dtype=np.float32,
        )
        assert (
            self.observation_space.contains(
                np.append(low, np.zeros(2, dtype=np.float32))
                if self.task_type.lower() == "reference_tracking"
                else low
            )
        ) and (
            self.observation_space.contains(
                np.append(high, np.zeros(2, dtype=np.float32))
                if self.task_type.lower() == "reference_tracking"
                else high
            )
        ), (
            "Reset bounds must be within the observation space bounds "
            f"({self.observation_space})."
        )

        # Set random initial state and reset several env variables.
        self.state = (
            self.np_random.uniform(low=low, high=high, size=(4,))
            if random
            else self._init_state
        )
        self.steps_beyond_terminated = None
        self.t = 0.0

        # Create info dict and observation.
        # NOTE: When reference tracking add two extra observation states.
        x, _, theta, _ = self.state
        _, ref = self.cost(x, theta)
        info_dict = dict(
            reference=ref[0],
            state_of_interest=x,
            reference_error=x - ref[0],
            reference_constraint_position=self.reference_constraint_pos,
            reference_constraint_error=x - self.reference_constraint_pos,
            reference_constraint_violated=bool(abs(x) > self.reference_constraint_pos),
        )
        observation = (
            np.append(
                np.array(self.state, dtype=np.float32),
                np.array([ref[0], x - ref[0]], dtype=np.float32),
            )
            if self.task_type.lower() == "reference_tracking"
            else np.array(self.state, dtype=np.float32)
        )

        # Render environment reset if requested.
        if self.render_mode == "human":
            self.render()

<<<<<<< HEAD
        return np.array(self.state, dtype=np.float32), info_dict
=======
        # NOTE: The original returns an empty info dict.
        return observation, info_dict
>>>>>>> 3d9c2083

    def render(self):
        """Render one frame of the environment."""
        if self.render_mode is None:
            assert self.spec is not None
            gym.logger.warn(
                "You are calling render method without specifying any render mode. "
                "You can specify the render_mode at initialization, "
                f'e.g. gym.make("{self.spec.id}", render_mode="rgb_array")'
            )
            return

        try:
            import pygame
            from pygame import gfxdraw
        except ImportError as e:
            raise DependencyNotInstalled(
                "pygame is not installed, run `pip install gymnasium[classic-control]`"
            ) from e

        if self.screen is None:
            pygame.init()
            if self.render_mode == "human":
                pygame.display.init()
                self.screen = pygame.display.set_mode(
                    (self.screen_width, self.screen_height)
                )
            else:  # mode == "rgb_array"
                self.screen = pygame.Surface((self.screen_width, self.screen_height))
        if self.clock is None:
            self.clock = pygame.time.Clock()

        world_width = self.x_threshold * 2
        scale = self.screen_width / world_width
        polewidth = scale * 0.1  # NOTE: Original uses 10.0.
        polelen = scale * self.length  # NOTE: Original uses scale * (2 * self.length)
        cartwidth = scale * 0.5  # NOTE: Original uses 50.0
        cartheight = scale * 0.3  # NOTE: Original uses 30.0

        if self.state is None:
            return None

        x = self.state

        self.surf = pygame.Surface((self.screen_width, self.screen_height))
        self.surf.fill((255, 255, 255))

        l, r, t, b = -cartwidth / 2, cartwidth / 2, cartheight / 2, -cartheight / 2
        axleoffset = cartheight / 4.0
        cartx = x[0] * scale + self.screen_width / 2.0  # MIDDLE OF CART
        carty = 100  # TOP OF CART
        cart_coords = [(l, b), (l, t), (r, t), (r, b)]
        cart_coords = [(c[0] + cartx, c[1] + carty) for c in cart_coords]
        gfxdraw.aapolygon(self.surf, cart_coords, (0, 0, 0))
        gfxdraw.filled_polygon(self.surf, cart_coords, (0, 0, 0))

        l, r, t, b = (
            -polewidth / 2,
            polewidth / 2,
            polelen - polewidth / 2,
            -polewidth / 2,
        )

        pole_coords = []
        for coord in [(l, b), (l, t), (r, t), (r, b)]:
            coord = pygame.math.Vector2(coord).rotate_rad(-x[2])
            coord = (coord[0] + cartx, coord[1] + carty + axleoffset)
            pole_coords.append(coord)
        gfxdraw.aapolygon(self.surf, pole_coords, (202, 152, 101))
        gfxdraw.filled_polygon(self.surf, pole_coords, (202, 152, 101))

        gfxdraw.aacircle(
            self.surf,
            int(cartx),
            int(carty + axleoffset),
            int(polewidth / 2),
            (129, 132, 203),
        )
        gfxdraw.filled_circle(
            self.surf,
            int(cartx),
            int(carty + axleoffset),
            int(polewidth / 2),
            (129, 132, 203),
        )

        gfxdraw.hline(self.surf, 0, self.screen_width, carty, (0, 0, 0))

        self.surf = pygame.transform.flip(self.surf, False, True)
        self.screen.blit(self.surf, (0, 0))
        if self.render_mode == "human":
            pygame.event.pump()
            self.clock.tick(self.metadata["render_fps"])
            pygame.display.flip()

        elif self.render_mode == "rgb_array":
            return np.transpose(
                np.array(pygame.surfarray.pixels3d(self.screen)), axes=(1, 0, 2)
            )

    def close(self):
        """Close down the viewer"""
        if self.screen is not None:
            import pygame

            pygame.display.quit()
            pygame.quit()
            self.isopen = False

    @property
    def total_mass(self):
        """Property that returns the full mass of the system."""
        return self.masspole + self.masscart

    @property
    def _com_length(self):
        """Property that returns the position of the center of mass."""
        return self.length * 0.5  # half the pole's length

    @property
    def polemass_length(self):
        """Property that returns the pole mass times the COM length."""
        return self.masspole * self._com_length

    # Aliases
    # NOTE: Added because the original environment doesn't use the pythonic naming.
    @property
    def pole_mass_length(self):
        """Alias for :attr:`polemass_length`."""
        return self.polemass_length

    @property
    def mass_pole(self):
        """Alias for :attr:`masspole`."""
        return self.masspole

    @property
    def mass_cart(self):
        """Alias for :attr:`masscart`."""
        return self.masscart

    @property
    def dt(self):
        """Property that also makes the timestep available under the :attr:`dt`
        attribute.
        """
        return self.tau


if __name__ == "__main__":
    print("Setting up CartPoleCost environment.")
    env = gym.make("CartPoleCost", render_mode="human")

    # Take T steps in the environment.
    T = 1000
    path = []
    t1 = []
    s = env.reset(
        options={
            "low": [-2, -0.2, -0.2, -0.2],
            "high": [2, 0.2, 0.2, 0.2],
        }
    )
    print(f"Taking {T} steps in the CartPoleCost environment.")
    for i in range(int(T / env.dt)):
        action = (
            env.action_space.sample()
            if RANDOM_STEP
            else np.zeros(env.action_space.shape)
        )
        s, r, terminated, truncated, info = env.step(action)
        if terminated:
            env.reset()
        path.append(s)
        t1.append(i * env.dt)
    print("Finished CartPoleCost environment simulation.")

    # Plot results.
    print("Plot results.")
    fig = plt.figure(figsize=(9, 6))
    ax = fig.add_subplot(111)
    ax.plot(t1, np.array(path)[:, 0], color="orange", label="x")
    ax.plot(t1, np.array(path)[:, 1], color="magenta", label="x_dot")
    ax.plot(t1, np.array(path)[:, 2], color="sienna", label="theta")
    ax.plot(t1, np.array(path)[:, 3], color="blue", label=" theat_dot1")

    handles, labels = ax.get_legend_handles_labels()
    ax.legend(handles, labels, loc=2, fancybox=False, shadow=False)
    plt.ioff()
    plt.show()

    print("done")<|MERGE_RESOLUTION|>--- conflicted
+++ resolved
@@ -4,14 +4,9 @@
 -   The action space is continuous, wherein the original version it is discrete.
 -   The reward is replaced with a cost. This cost is defined as the difference between a
     state variable and a reference value (error).
-<<<<<<< HEAD
--   A extra reference state variable is added to the observation space (index 4). Needed
-    for reference tracking tasks.
-=======
 -   A new ``reference_tracking`` task was added. This task can be enabled using the
     ``task_type`` environment argument. When this type is chosen, two extra observations
     are returned.
->>>>>>> 3d9c2083
 -   Some of the environment parameters were changed slightly.
 -   The info dictionary returns extra information about the reference tracking task.
 
@@ -68,31 +63,6 @@
         Foundation gymnasium package. It is different from this version in the fact
         that:
 
-<<<<<<< HEAD
-        -   The action space is continuous, wherein the original version it is discrete.
-        -   The reward is replaced with a cost. This cost is defined as the difference
-            between a state variable and a reference value (error).
-        -   A extra reference state variable is added to the observation space (index 4).
-            Needed for reference tracking tasks.
-        -   Some of the environment parameters were changed slightly.
-
-    Observation:
-        **Type**: Box(5)
-
-        +-----+-------------------------+-----------------------+---------------------+
-        | Num | Observation             | Min                   | Max                 |
-        +=====+=========================+=======================+=====================+
-        | 0   | Cart Position           | -20                   | 20                  |
-        +-----+-------------------------+-----------------------+---------------------+
-        | 1   | Cart Velocity           | -50                   | 50                  |
-        +-----+-------------------------+-----------------------+---------------------+
-        | 2   | Pole Angle              | ~ -.698 rad (-40 deg) | ~ .698 rad (40 deg) |
-        +-----+-------------------------+-----------------------+---------------------+
-        | 3   | Pole Angular Velocity   | -50rad                | 50rad               |
-        +-----+-------------------------+-----------------------+---------------------+
-        | 4   | Cart reference position | -20                   | 20                  |
-        +-----+-------------------------+-----------------------+---------------------+
-=======
             -   The action space is continuous, wherein the original version it is discrete.
             -   The reward is replaced with a cost. This cost is defined as the difference between a
                 state variable and a reference value (error).
@@ -120,7 +90,6 @@
         +-----+------------------------------+-----------------------+---------------------+
         | (5) | The reference tracking error | -20                   | 20                  |
         +-----+------------------------------+-----------------------+---------------------+
->>>>>>> 3d9c2083
 
         .. Note::
             While the ranges above denote the possible values for observation space of
@@ -393,15 +362,6 @@
                 - r_2 (float): The cart_pole angle reference.
         """
         if self.task_type.lower() == "reference_tracking":
-<<<<<<< HEAD
-            # Calculate cost (reference tracking task)
-            stab_cost = (x / self.x_threshold) ** 2 + 20 * (
-                theta / self.theta_threshold_radians
-            ) ** 2
-            ref = [self.reference(self.t), 0.0]
-            ref_cost = abs(x - ref[0])
-            # ref_cost = np.square(x - ref[0]) # Other option.
-=======
             # Calculate cost (reference tracking task).
             ref = [self.reference(self.t), 0.0]
             ref_cost = ((x - ref[0]) / self.x_threshold) ** 2
@@ -410,7 +370,6 @@
 
             stab_cost = 20 * (theta / self.theta_threshold_radians) ** 2
 
->>>>>>> 3d9c2083
             cost = stab_cost + ref_cost
         else:
             # Calculate cost (stabilization task).
@@ -638,12 +597,8 @@
         if self.render_mode == "human":
             self.render()
 
-<<<<<<< HEAD
-        return np.array(self.state, dtype=np.float32), info_dict
-=======
         # NOTE: The original returns an empty info dict.
         return observation, info_dict
->>>>>>> 3d9c2083
 
     def render(self):
         """Render one frame of the environment."""
