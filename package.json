{
  "name": "stable-gym",
  "version": "0.20.4",
  "description": "Contains several gymnasium environments with cost functions compatible with (stable) RL agents (i.e. positive definite).",
  "keywords": [
    "reinforcement-learning",
    "simulation",
    "stability",
    "gymnasium",
    "gymnasium-environments",
    "openai-gym",
    "gym-environments",
    "gym"
  ],
  "homepage": "https://github.com/rickstaa/stable-gym#stable-gym",
  "bugs": {
    "url": "https://github.com/rickstaa/stable-gym/issues"
  },
  "repository": {
    "type": "git",
    "url": "git@github.com:rickstaa/stable-gym.git"
  },
  "license": "MIT",
  "author": "Rick Staa",
  "scripts": {
    "prepare": "husky install",
    "sort": "sort-package-json",
    "sort:py": "isort .",
    "test": "pytest --cov=stable_gym --cov-report=term-missing",
    "test:update:snapshots": "pytest --snapshot-update"
  },
  "commitlint": {
    "extends": [
      "@commitlint/config-conventional"
    ]
  },
  "lint-staged": {
    "!(CHANGELOG)*.md": "./node_modules/.bin/remark . -o --",
    "!(**/(tests)/**)*.py": [
      "black",
      "flake8"
    ]
  },
  "config": {
    "commitizen": {
      "path": "./node_modules/cz-conventional-changelog"
    }
  },
  "devDependencies": {
<<<<<<< HEAD
    "@commitlint/cli": "18.0.0",
    "@commitlint/config-conventional": "17.8.0",
=======
    "@commitlint/cli": "17.8.0",
    "@commitlint/config-conventional": "18.0.0",
>>>>>>> a4b90877
    "commitizen": "4.3.0",
    "cz-conventional-changelog": "3.3.0",
    "husky": "8.0.3",
    "lint-staged": "15.0.1",
    "release-please": "^16.0.0",
    "remark": "15.0.1",
    "remark-cli": "12.0.0",
    "remark-lint": "9.1.2",
    "remark-math": "6.0.0",
    "remark-preset-lint-recommended": "6.1.3",
    "sort-package-json": "2.6.0"
  }
}<|MERGE_RESOLUTION|>--- conflicted
+++ resolved
@@ -47,13 +47,8 @@
     }
   },
   "devDependencies": {
-<<<<<<< HEAD
     "@commitlint/cli": "18.0.0",
-    "@commitlint/config-conventional": "17.8.0",
-=======
-    "@commitlint/cli": "17.8.0",
     "@commitlint/config-conventional": "18.0.0",
->>>>>>> a4b90877
     "commitizen": "4.3.0",
     "cz-conventional-changelog": "3.3.0",
     "husky": "8.0.3",
