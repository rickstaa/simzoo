# serializer version: 1
# name: TestQuadXWaypointsCostEqual.test_snapshot
<<<<<<< HEAD
  -0.006
# ---
# name: TestQuadXWaypointsCostEqual.test_snapshot.1
  0.003
# ---
# name: TestQuadXWaypointsCostEqual.test_snapshot.10
  -0.0
# ---
# name: TestQuadXWaypointsCostEqual.test_snapshot.100
  0.057
# ---
# name: TestQuadXWaypointsCostEqual.test_snapshot.101
  0.997
# ---
# name: TestQuadXWaypointsCostEqual.test_snapshot.102
  -0.015
# ---
# name: TestQuadXWaypointsCostEqual.test_snapshot.103
  -0.048
# ---
# name: TestQuadXWaypointsCostEqual.test_snapshot.104
  0.048
# ---
# name: TestQuadXWaypointsCostEqual.test_snapshot.105
  -0.0
# ---
# name: TestQuadXWaypointsCostEqual.test_snapshot.106
  -0.001
# ---
# name: TestQuadXWaypointsCostEqual.test_snapshot.107
  0.936
=======
  -0.0069351736759
# ---
# name: TestQuadXWaypointsCostEqual.test_snapshot.1
  0.0037692818654
# ---
# name: TestQuadXWaypointsCostEqual.test_snapshot.10
  -3.69e-09
# ---
# name: TestQuadXWaypointsCostEqual.test_snapshot.100
  0.0522960245835
# ---
# name: TestQuadXWaypointsCostEqual.test_snapshot.101
  0.9963974799698
# ---
# name: TestQuadXWaypointsCostEqual.test_snapshot.102
  -0.0085802622107
# ---
# name: TestQuadXWaypointsCostEqual.test_snapshot.103
  -0.0390652094976
# ---
# name: TestQuadXWaypointsCostEqual.test_snapshot.104
  -0.0036236003874
# ---
# name: TestQuadXWaypointsCostEqual.test_snapshot.105
  -0.0003807529997
# ---
# name: TestQuadXWaypointsCostEqual.test_snapshot.106
  -0.0012406336574
# ---
# name: TestQuadXWaypointsCostEqual.test_snapshot.107
  0.9351315087009
>>>>>>> b46cb7ad
# ---
# name: TestQuadXWaypointsCostEqual.test_snapshot.108
  -2.55
# ---
# name: TestQuadXWaypointsCostEqual.test_snapshot.109
  2.988
# ---
# name: TestQuadXWaypointsCostEqual.test_snapshot.11
<<<<<<< HEAD
  0.0
=======
  1.38406e-08
>>>>>>> b46cb7ad
# ---
# name: TestQuadXWaypointsCostEqual.test_snapshot.110
  1.641
# ---
# name: TestQuadXWaypointsCostEqual.test_snapshot.111
  0.629
# ---
# name: TestQuadXWaypointsCostEqual.test_snapshot.112
<<<<<<< HEAD
  0.487
# ---
# name: TestQuadXWaypointsCostEqual.test_snapshot.113
  0.667
# ---
# name: TestQuadXWaypointsCostEqual.test_snapshot.114
  0.832
# ---
# name: TestQuadXWaypointsCostEqual.test_snapshot.115
  0.508
=======
  0.3166590088741
# ---
# name: TestQuadXWaypointsCostEqual.test_snapshot.113
  0.5678731431185
# ---
# name: TestQuadXWaypointsCostEqual.test_snapshot.114
  0.9090861992954
# ---
# name: TestQuadXWaypointsCostEqual.test_snapshot.115
  0.4399825121589
>>>>>>> b46cb7ad
# ---
# name: TestQuadXWaypointsCostEqual.test_snapshot.116
  0.121
# ---
# name: TestQuadXWaypointsCostEqual.test_snapshot.117
  -0.799
# ---
# name: TestQuadXWaypointsCostEqual.test_snapshot.118
  1.202
# ---
# name: TestQuadXWaypointsCostEqual.test_snapshot.119
  0.364
# ---
# name: TestQuadXWaypointsCostEqual.test_snapshot.12
<<<<<<< HEAD
  0.968
=======
  0.9681230039198
>>>>>>> b46cb7ad
# ---
# name: TestQuadXWaypointsCostEqual.test_snapshot.120
  -0.147
# ---
# name: TestQuadXWaypointsCostEqual.test_snapshot.121
  2.546
# ---
# name: TestQuadXWaypointsCostEqual.test_snapshot.122
  -1.445
# ---
# name: TestQuadXWaypointsCostEqual.test_snapshot.123
  1.779
# ---
# name: TestQuadXWaypointsCostEqual.test_snapshot.124
  0.161
# ---
# name: TestQuadXWaypointsCostEqual.test_snapshot.125
  1.343
# ---
# name: TestQuadXWaypointsCostEqual.test_snapshot.126
  3.911
# ---
# name: TestQuadXWaypointsCostEqual.test_snapshot.127
  0.953
# ---
# name: TestQuadXWaypointsCostEqual.test_snapshot.128
<<<<<<< HEAD
  0.014
# ---
# name: TestQuadXWaypointsCostEqual.test_snapshot.129
  -0.821
=======
  0.0211149255972
# ---
# name: TestQuadXWaypointsCostEqual.test_snapshot.129
  -0.8307823363858
>>>>>>> b46cb7ad
# ---
# name: TestQuadXWaypointsCostEqual.test_snapshot.13
  0.0
# ---
# name: TestQuadXWaypointsCostEqual.test_snapshot.130
<<<<<<< HEAD
  0.217
# ---
# name: TestQuadXWaypointsCostEqual.test_snapshot.131
  0.236
# ---
# name: TestQuadXWaypointsCostEqual.test_snapshot.132
  -0.288
# ---
# name: TestQuadXWaypointsCostEqual.test_snapshot.133
  1.615
# ---
# name: TestQuadXWaypointsCostEqual.test_snapshot.134
  -1.183
# ---
# name: TestQuadXWaypointsCostEqual.test_snapshot.135
  1.98
# ---
# name: TestQuadXWaypointsCostEqual.test_snapshot.136
  -0.734
# ---
# name: TestQuadXWaypointsCostEqual.test_snapshot.137
  1.764
# ---
# name: TestQuadXWaypointsCostEqual.test_snapshot.138
  3.723
# ---
# name: TestQuadXWaypointsCostEqual.test_snapshot.139
  0.372
=======
  0.1774472703565
# ---
# name: TestQuadXWaypointsCostEqual.test_snapshot.131
  0.2300075368697
# ---
# name: TestQuadXWaypointsCostEqual.test_snapshot.132
  -0.3634077943211
# ---
# name: TestQuadXWaypointsCostEqual.test_snapshot.133
  1.6015485753274
# ---
# name: TestQuadXWaypointsCostEqual.test_snapshot.134
  -1.1988926287133
# ---
# name: TestQuadXWaypointsCostEqual.test_snapshot.135
  2.001165255824
# ---
# name: TestQuadXWaypointsCostEqual.test_snapshot.136
  -0.6442717499094
# ---
# name: TestQuadXWaypointsCostEqual.test_snapshot.137
  1.723974682788
# ---
# name: TestQuadXWaypointsCostEqual.test_snapshot.138
  3.7176833256221
# ---
# name: TestQuadXWaypointsCostEqual.test_snapshot.139
  0.5635818223413
>>>>>>> b46cb7ad
# ---
# name: TestQuadXWaypointsCostEqual.test_snapshot.14
  0.0
# ---
# name: TestQuadXWaypointsCostEqual.test_snapshot.140
<<<<<<< HEAD
  0.118
=======
  0.1176769774753
>>>>>>> b46cb7ad
# ---
# name: TestQuadXWaypointsCostEqual.test_snapshot.141
  False
# ---
# name: TestQuadXWaypointsCostEqual.test_snapshot.142
  False
# ---
# name: TestQuadXWaypointsCostEqual.test_snapshot.143
  dict({
    'collision': False,
    'cost_direction': 0.0,
<<<<<<< HEAD
    'cost_distance': 0.118,
    'env_complete': False,
    'num_targets_reached': 0,
    'out_of_bounds': False,
    'reference': array([ 0.121, -0.799,  1.202]),
    'reference_error': array([-0.122,  0.798, -0.266]),
    'state_of_interest': array([-0.   , -0.001,  0.936]),
  })
# ---
# name: TestQuadXWaypointsCostEqual.test_snapshot.144
  -2.003
# ---
# name: TestQuadXWaypointsCostEqual.test_snapshot.145
  -0.535
# ---
# name: TestQuadXWaypointsCostEqual.test_snapshot.146
  -2.364
# ---
# name: TestQuadXWaypointsCostEqual.test_snapshot.147
  -0.061
# ---
# name: TestQuadXWaypointsCostEqual.test_snapshot.148
  0.01
# ---
# name: TestQuadXWaypointsCostEqual.test_snapshot.149
  0.046
=======
    'cost_distance': 0.1176769774753,
    'env_complete': False,
    'num_targets_reached': 0,
    'out_of_bounds': False,
    'reference': array([ 0.12114929, -0.79878245,  1.20213368]),
    'reference_error': array([-0.12153004,  0.79754182, -0.26700217]),
    'state_of_interest': array([-3.80753000e-04, -1.24063366e-03,  9.35131509e-01]),
  })
# ---
# name: TestQuadXWaypointsCostEqual.test_snapshot.144
  -1.4918303306536
# ---
# name: TestQuadXWaypointsCostEqual.test_snapshot.145
  1.355429541201
# ---
# name: TestQuadXWaypointsCostEqual.test_snapshot.146
  -6.5460692397357
# ---
# name: TestQuadXWaypointsCostEqual.test_snapshot.147
  -0.0832169886494
# ---
# name: TestQuadXWaypointsCostEqual.test_snapshot.148
  0.0263082899247
# ---
# name: TestQuadXWaypointsCostEqual.test_snapshot.149
  0.0266038122344
>>>>>>> b46cb7ad
# ---
# name: TestQuadXWaypointsCostEqual.test_snapshot.15
  0.0
# ---
# name: TestQuadXWaypointsCostEqual.test_snapshot.150
<<<<<<< HEAD
  0.997
# ---
# name: TestQuadXWaypointsCostEqual.test_snapshot.151
  0.042
# ---
# name: TestQuadXWaypointsCostEqual.test_snapshot.152
  -0.047
# ---
# name: TestQuadXWaypointsCostEqual.test_snapshot.153
  1.009
# ---
# name: TestQuadXWaypointsCostEqual.test_snapshot.154
  0.001
# ---
# name: TestQuadXWaypointsCostEqual.test_snapshot.155
  -0.001
# ---
# name: TestQuadXWaypointsCostEqual.test_snapshot.156
  0.954
=======
  0.9958288225674
# ---
# name: TestQuadXWaypointsCostEqual.test_snapshot.151
  0.0042486028235
# ---
# name: TestQuadXWaypointsCostEqual.test_snapshot.152
  -0.0022842469333
# ---
# name: TestQuadXWaypointsCostEqual.test_snapshot.153
  0.7165308331836
# ---
# name: TestQuadXWaypointsCostEqual.test_snapshot.154
  0.0003459588531
# ---
# name: TestQuadXWaypointsCostEqual.test_snapshot.155
  1.52230464e-05
# ---
# name: TestQuadXWaypointsCostEqual.test_snapshot.156
  0.9474523999402
>>>>>>> b46cb7ad
# ---
# name: TestQuadXWaypointsCostEqual.test_snapshot.157
  -2.337
# ---
# name: TestQuadXWaypointsCostEqual.test_snapshot.158
  -0.312
# ---
# name: TestQuadXWaypointsCostEqual.test_snapshot.159
  -0.812
# ---
# name: TestQuadXWaypointsCostEqual.test_snapshot.16
  0.0
# ---
# name: TestQuadXWaypointsCostEqual.test_snapshot.160
  0.741
# ---
# name: TestQuadXWaypointsCostEqual.test_snapshot.161
<<<<<<< HEAD
  0.694
# ---
# name: TestQuadXWaypointsCostEqual.test_snapshot.162
  0.71
# ---
# name: TestQuadXWaypointsCostEqual.test_snapshot.163
  0.583
# ---
# name: TestQuadXWaypointsCostEqual.test_snapshot.164
  0.942
=======
  0.6345144150102
# ---
# name: TestQuadXWaypointsCostEqual.test_snapshot.162
  0.3224437822398
# ---
# name: TestQuadXWaypointsCostEqual.test_snapshot.163
  0.7286476603263
# ---
# name: TestQuadXWaypointsCostEqual.test_snapshot.164
  0.8998507176625
>>>>>>> b46cb7ad
# ---
# name: TestQuadXWaypointsCostEqual.test_snapshot.165
  0.121
# ---
# name: TestQuadXWaypointsCostEqual.test_snapshot.166
  -0.799
# ---
# name: TestQuadXWaypointsCostEqual.test_snapshot.167
  1.202
# ---
# name: TestQuadXWaypointsCostEqual.test_snapshot.168
  0.364
# ---
# name: TestQuadXWaypointsCostEqual.test_snapshot.169
  -0.147
# ---
# name: TestQuadXWaypointsCostEqual.test_snapshot.17
<<<<<<< HEAD
  0.05
=======
  0.0506245972388
>>>>>>> b46cb7ad
# ---
# name: TestQuadXWaypointsCostEqual.test_snapshot.170
  2.546
# ---
# name: TestQuadXWaypointsCostEqual.test_snapshot.171
  -1.445
# ---
# name: TestQuadXWaypointsCostEqual.test_snapshot.172
  1.779
# ---
# name: TestQuadXWaypointsCostEqual.test_snapshot.173
  0.161
# ---
# name: TestQuadXWaypointsCostEqual.test_snapshot.174
  1.343
# ---
# name: TestQuadXWaypointsCostEqual.test_snapshot.175
  3.911
# ---
# name: TestQuadXWaypointsCostEqual.test_snapshot.176
  0.953
# ---
# name: TestQuadXWaypointsCostEqual.test_snapshot.177
<<<<<<< HEAD
  0.041
# ---
# name: TestQuadXWaypointsCostEqual.test_snapshot.178
  -0.83
# ---
# name: TestQuadXWaypointsCostEqual.test_snapshot.179
  0.151
# ---
# name: TestQuadXWaypointsCostEqual.test_snapshot.18
  0.051
# ---
# name: TestQuadXWaypointsCostEqual.test_snapshot.180
  0.308
# ---
# name: TestQuadXWaypointsCostEqual.test_snapshot.181
  -0.37
# ---
# name: TestQuadXWaypointsCostEqual.test_snapshot.182
  1.567
# ---
# name: TestQuadXWaypointsCostEqual.test_snapshot.183
  -1.257
# ---
# name: TestQuadXWaypointsCostEqual.test_snapshot.184
  1.99
# ---
# name: TestQuadXWaypointsCostEqual.test_snapshot.185
  -0.592
# ---
# name: TestQuadXWaypointsCostEqual.test_snapshot.186
  1.694
# ---
# name: TestQuadXWaypointsCostEqual.test_snapshot.187
  3.74
# ---
# name: TestQuadXWaypointsCostEqual.test_snapshot.188
  0.494
# ---
# name: TestQuadXWaypointsCostEqual.test_snapshot.189
  0.118
# ---
# name: TestQuadXWaypointsCostEqual.test_snapshot.19
  0.049
=======
  0.0671656388294
# ---
# name: TestQuadXWaypointsCostEqual.test_snapshot.178
  -0.8353876075975
# ---
# name: TestQuadXWaypointsCostEqual.test_snapshot.179
  0.1230855329754
# ---
# name: TestQuadXWaypointsCostEqual.test_snapshot.18
  0.0513790145841
# ---
# name: TestQuadXWaypointsCostEqual.test_snapshot.180
  0.2650720245928
# ---
# name: TestQuadXWaypointsCostEqual.test_snapshot.181
  -0.4286621953523
# ---
# name: TestQuadXWaypointsCostEqual.test_snapshot.182
  1.5672278784325
# ---
# name: TestQuadXWaypointsCostEqual.test_snapshot.183
  -1.3105888221881
# ---
# name: TestQuadXWaypointsCostEqual.test_snapshot.184
  1.964009163361
# ---
# name: TestQuadXWaypointsCostEqual.test_snapshot.185
  -0.5467936425169
# ---
# name: TestQuadXWaypointsCostEqual.test_snapshot.186
  1.5283701953206
# ---
# name: TestQuadXWaypointsCostEqual.test_snapshot.187
  3.7734309021948
# ---
# name: TestQuadXWaypointsCostEqual.test_snapshot.188
  0.723955162136
# ---
# name: TestQuadXWaypointsCostEqual.test_snapshot.189
  0.1180534926753
# ---
# name: TestQuadXWaypointsCostEqual.test_snapshot.19
  0.0490249299439
>>>>>>> b46cb7ad
# ---
# name: TestQuadXWaypointsCostEqual.test_snapshot.190
  False
# ---
# name: TestQuadXWaypointsCostEqual.test_snapshot.191
  False
# ---
# name: TestQuadXWaypointsCostEqual.test_snapshot.192
  dict({
    'collision': False,
    'cost_direction': 0.0,
<<<<<<< HEAD
    'cost_distance': 0.118,
    'env_complete': False,
    'num_targets_reached': 0,
    'out_of_bounds': False,
    'reference': array([ 0.121, -0.799,  1.202]),
    'reference_error': array([-0.12 ,  0.798, -0.248]),
    'state_of_interest': array([ 0.001, -0.001,  0.954]),
  })
# ---
# name: TestQuadXWaypointsCostEqual.test_snapshot.193
  0.191
# ---
# name: TestQuadXWaypointsCostEqual.test_snapshot.194
  1.147
# ---
# name: TestQuadXWaypointsCostEqual.test_snapshot.195
  0.234
# ---
# name: TestQuadXWaypointsCostEqual.test_snapshot.196
  -0.099
# ---
# name: TestQuadXWaypointsCostEqual.test_snapshot.197
  0.047
# ---
# name: TestQuadXWaypointsCostEqual.test_snapshot.198
  0.032
# ---
# name: TestQuadXWaypointsCostEqual.test_snapshot.199
  0.993
# ---
# name: TestQuadXWaypointsCostEqual.test_snapshot.2
  0.001
# ---
# name: TestQuadXWaypointsCostEqual.test_snapshot.20
  0.049
# ---
# name: TestQuadXWaypointsCostEqual.test_snapshot.200
  -0.039
# ---
# name: TestQuadXWaypointsCostEqual.test_snapshot.201
  -0.091
# ---
# name: TestQuadXWaypointsCostEqual.test_snapshot.202
  1.245
# ---
# name: TestQuadXWaypointsCostEqual.test_snapshot.203
  0.003
# ---
# name: TestQuadXWaypointsCostEqual.test_snapshot.204
  0.004
# ---
# name: TestQuadXWaypointsCostEqual.test_snapshot.205
  0.996
=======
    'cost_distance': 0.1180534926753,
    'env_complete': False,
    'num_targets_reached': 0,
    'out_of_bounds': False,
    'reference': array([ 0.12114929, -0.79878245,  1.20213368]),
    'reference_error': array([-0.12080333,  0.79879768, -0.25468128]),
    'state_of_interest': array([3.45958853e-04, 1.52230464e-05, 9.47452400e-01]),
  })
# ---
# name: TestQuadXWaypointsCostEqual.test_snapshot.193
  0.6686796009115
# ---
# name: TestQuadXWaypointsCostEqual.test_snapshot.194
  1.0928826279876
# ---
# name: TestQuadXWaypointsCostEqual.test_snapshot.195
  2.2929541257214
# ---
# name: TestQuadXWaypointsCostEqual.test_snapshot.196
  -0.1329365828839
# ---
# name: TestQuadXWaypointsCostEqual.test_snapshot.197
  0.0427568218017
# ---
# name: TestQuadXWaypointsCostEqual.test_snapshot.198
  0.0286988091828
# ---
# name: TestQuadXWaypointsCostEqual.test_snapshot.199
  0.9897858846599
# ---
# name: TestQuadXWaypointsCostEqual.test_snapshot.2
  0.002386653325
# ---
# name: TestQuadXWaypointsCostEqual.test_snapshot.20
  0.0491542963773
# ---
# name: TestQuadXWaypointsCostEqual.test_snapshot.200
  -0.0094190303132
# ---
# name: TestQuadXWaypointsCostEqual.test_snapshot.201
  -0.036568459545
# ---
# name: TestQuadXWaypointsCostEqual.test_snapshot.202
  1.102334539519
# ---
# name: TestQuadXWaypointsCostEqual.test_snapshot.203
  0.0024642074019
# ---
# name: TestQuadXWaypointsCostEqual.test_snapshot.204
  0.0068816867338
# ---
# name: TestQuadXWaypointsCostEqual.test_snapshot.205
  0.9805311148547
>>>>>>> b46cb7ad
# ---
# name: TestQuadXWaypointsCostEqual.test_snapshot.206
  0.904
# ---
# name: TestQuadXWaypointsCostEqual.test_snapshot.207
  2.028
# ---
# name: TestQuadXWaypointsCostEqual.test_snapshot.208
  -0.356
# ---
# name: TestQuadXWaypointsCostEqual.test_snapshot.209
  0.182
# ---
# name: TestQuadXWaypointsCostEqual.test_snapshot.21
  0.121
# ---
# name: TestQuadXWaypointsCostEqual.test_snapshot.210
<<<<<<< HEAD
  0.118
# ---
# name: TestQuadXWaypointsCostEqual.test_snapshot.211
  0.284
# ---
# name: TestQuadXWaypointsCostEqual.test_snapshot.212
  0.327
# ---
# name: TestQuadXWaypointsCostEqual.test_snapshot.213
  0.119
=======
  0.278723876694
# ---
# name: TestQuadXWaypointsCostEqual.test_snapshot.211
  0.6202523887815
# ---
# name: TestQuadXWaypointsCostEqual.test_snapshot.212
  0.2249870996848
# ---
# name: TestQuadXWaypointsCostEqual.test_snapshot.213
  0.112371551679
>>>>>>> b46cb7ad
# ---
# name: TestQuadXWaypointsCostEqual.test_snapshot.214
  0.121
# ---
# name: TestQuadXWaypointsCostEqual.test_snapshot.215
  -0.799
# ---
# name: TestQuadXWaypointsCostEqual.test_snapshot.216
  1.202
# ---
# name: TestQuadXWaypointsCostEqual.test_snapshot.217
  0.364
# ---
# name: TestQuadXWaypointsCostEqual.test_snapshot.218
  -0.147
# ---
# name: TestQuadXWaypointsCostEqual.test_snapshot.219
  2.546
# ---
# name: TestQuadXWaypointsCostEqual.test_snapshot.22
  -0.799
# ---
# name: TestQuadXWaypointsCostEqual.test_snapshot.220
  -1.445
# ---
# name: TestQuadXWaypointsCostEqual.test_snapshot.221
  1.779
# ---
# name: TestQuadXWaypointsCostEqual.test_snapshot.222
  0.161
# ---
# name: TestQuadXWaypointsCostEqual.test_snapshot.223
  1.343
# ---
# name: TestQuadXWaypointsCostEqual.test_snapshot.224
  3.911
# ---
# name: TestQuadXWaypointsCostEqual.test_snapshot.225
  0.953
# ---
# name: TestQuadXWaypointsCostEqual.test_snapshot.226
<<<<<<< HEAD
  0.054
# ---
# name: TestQuadXWaypointsCostEqual.test_snapshot.227
  -0.834
# ---
# name: TestQuadXWaypointsCostEqual.test_snapshot.228
  0.051
# ---
# name: TestQuadXWaypointsCostEqual.test_snapshot.229
  0.198
=======
  0.0609960963488
# ---
# name: TestQuadXWaypointsCostEqual.test_snapshot.227
  -0.8417257981658
# ---
# name: TestQuadXWaypointsCostEqual.test_snapshot.228
  0.0081060927673
# ---
# name: TestQuadXWaypointsCostEqual.test_snapshot.229
  0.2085914359288
>>>>>>> b46cb7ad
# ---
# name: TestQuadXWaypointsCostEqual.test_snapshot.23
  1.202
# ---
# name: TestQuadXWaypointsCostEqual.test_snapshot.230
<<<<<<< HEAD
  -0.476
# ---
# name: TestQuadXWaypointsCostEqual.test_snapshot.231
  1.514
# ---
# name: TestQuadXWaypointsCostEqual.test_snapshot.232
  -1.261
# ---
# name: TestQuadXWaypointsCostEqual.test_snapshot.233
  2.004
# ---
# name: TestQuadXWaypointsCostEqual.test_snapshot.234
  -0.584
# ---
# name: TestQuadXWaypointsCostEqual.test_snapshot.235
  1.546
# ---
# name: TestQuadXWaypointsCostEqual.test_snapshot.236
  3.733
# ---
# name: TestQuadXWaypointsCostEqual.test_snapshot.237
  0.858
# ---
# name: TestQuadXWaypointsCostEqual.test_snapshot.238
  0.119
=======
  -0.5813038969797
# ---
# name: TestQuadXWaypointsCostEqual.test_snapshot.231
  1.4915263506683
# ---
# name: TestQuadXWaypointsCostEqual.test_snapshot.232
  -1.2840766514591
# ---
# name: TestQuadXWaypointsCostEqual.test_snapshot.233
  2.0189668102105
# ---
# name: TestQuadXWaypointsCostEqual.test_snapshot.234
  -0.4286831577304
# ---
# name: TestQuadXWaypointsCostEqual.test_snapshot.235
  1.5130581100419
# ---
# name: TestQuadXWaypointsCostEqual.test_snapshot.236
  3.6755231696451
# ---
# name: TestQuadXWaypointsCostEqual.test_snapshot.237
  1.1141570837088
# ---
# name: TestQuadXWaypointsCostEqual.test_snapshot.238
  0.1184873585672
>>>>>>> b46cb7ad
# ---
# name: TestQuadXWaypointsCostEqual.test_snapshot.239
  False
# ---
# name: TestQuadXWaypointsCostEqual.test_snapshot.24
  0.364
# ---
# name: TestQuadXWaypointsCostEqual.test_snapshot.240
  False
# ---
# name: TestQuadXWaypointsCostEqual.test_snapshot.241
  dict({
    'collision': False,
    'cost_direction': 0.0,
<<<<<<< HEAD
    'cost_distance': 0.119,
    'env_complete': False,
    'num_targets_reached': 0,
    'out_of_bounds': False,
    'reference': array([ 0.121, -0.799,  1.202]),
    'reference_error': array([-0.118,  0.803, -0.207]),
    'state_of_interest': array([0.003, 0.004, 0.996]),
  })
# ---
# name: TestQuadXWaypointsCostEqual.test_snapshot.242
  0.326
# ---
# name: TestQuadXWaypointsCostEqual.test_snapshot.243
  -5.353
# ---
# name: TestQuadXWaypointsCostEqual.test_snapshot.244
  2.86
# ---
# name: TestQuadXWaypointsCostEqual.test_snapshot.245
  -0.076
# ---
# name: TestQuadXWaypointsCostEqual.test_snapshot.246
  0.005
# ---
# name: TestQuadXWaypointsCostEqual.test_snapshot.247
  0.063
# ---
# name: TestQuadXWaypointsCostEqual.test_snapshot.248
  0.995
# ---
# name: TestQuadXWaypointsCostEqual.test_snapshot.249
  0.116
=======
    'cost_distance': 0.1184873585672,
    'env_complete': False,
    'num_targets_reached': 0,
    'out_of_bounds': False,
    'reference': array([ 0.12114929, -0.79878245,  1.20213368]),
    'reference_error': array([-0.11868508,  0.80566414, -0.22160256]),
    'state_of_interest': array([0.00246421, 0.00688169, 0.98053111]),
  })
# ---
# name: TestQuadXWaypointsCostEqual.test_snapshot.242
  -0.9854437499252
# ---
# name: TestQuadXWaypointsCostEqual.test_snapshot.243
  -7.924797280269
# ---
# name: TestQuadXWaypointsCostEqual.test_snapshot.244
  3.5690576737664
# ---
# name: TestQuadXWaypointsCostEqual.test_snapshot.245
  -0.1163352044234
# ---
# name: TestQuadXWaypointsCostEqual.test_snapshot.246
  -0.0103101403401
# ---
# name: TestQuadXWaypointsCostEqual.test_snapshot.247
  0.0510566967624
# ---
# name: TestQuadXWaypointsCostEqual.test_snapshot.248
  0.9918432511913
# ---
# name: TestQuadXWaypointsCostEqual.test_snapshot.249
  0.1723925992002
>>>>>>> b46cb7ad
# ---
# name: TestQuadXWaypointsCostEqual.test_snapshot.25
  -0.147
# ---
# name: TestQuadXWaypointsCostEqual.test_snapshot.250
<<<<<<< HEAD
  0.021
# ---
# name: TestQuadXWaypointsCostEqual.test_snapshot.251
  1.418
# ---
# name: TestQuadXWaypointsCostEqual.test_snapshot.252
  0.006
# ---
# name: TestQuadXWaypointsCostEqual.test_snapshot.253
  0.011
# ---
# name: TestQuadXWaypointsCostEqual.test_snapshot.254
  1.038
=======
  0.0710141715635
# ---
# name: TestQuadXWaypointsCostEqual.test_snapshot.251
  1.3483947297856
# ---
# name: TestQuadXWaypointsCostEqual.test_snapshot.252
  0.0058533234524
# ---
# name: TestQuadXWaypointsCostEqual.test_snapshot.253
  0.017881896559
# ---
# name: TestQuadXWaypointsCostEqual.test_snapshot.254
  1.0194161495499
>>>>>>> b46cb7ad
# ---
# name: TestQuadXWaypointsCostEqual.test_snapshot.255
  0.343
# ---
# name: TestQuadXWaypointsCostEqual.test_snapshot.256
  -2.741
# ---
# name: TestQuadXWaypointsCostEqual.test_snapshot.257
  2.059
# ---
# name: TestQuadXWaypointsCostEqual.test_snapshot.258
  0.505
# ---
# name: TestQuadXWaypointsCostEqual.test_snapshot.259
<<<<<<< HEAD
  0.468
=======
  0.2520982103912
>>>>>>> b46cb7ad
# ---
# name: TestQuadXWaypointsCostEqual.test_snapshot.26
  2.546
# ---
# name: TestQuadXWaypointsCostEqual.test_snapshot.260
<<<<<<< HEAD
  0.519
# ---
# name: TestQuadXWaypointsCostEqual.test_snapshot.261
  0.398
# ---
# name: TestQuadXWaypointsCostEqual.test_snapshot.262
  0.617
=======
  0.5428411003908
# ---
# name: TestQuadXWaypointsCostEqual.test_snapshot.261
  0.4902233471415
# ---
# name: TestQuadXWaypointsCostEqual.test_snapshot.262
  0.735486225634
>>>>>>> b46cb7ad
# ---
# name: TestQuadXWaypointsCostEqual.test_snapshot.263
  0.121
# ---
# name: TestQuadXWaypointsCostEqual.test_snapshot.264
  -0.799
# ---
# name: TestQuadXWaypointsCostEqual.test_snapshot.265
  1.202
# ---
# name: TestQuadXWaypointsCostEqual.test_snapshot.266
  0.364
# ---
# name: TestQuadXWaypointsCostEqual.test_snapshot.267
  -0.147
# ---
# name: TestQuadXWaypointsCostEqual.test_snapshot.268
  2.546
# ---
# name: TestQuadXWaypointsCostEqual.test_snapshot.269
  -1.445
# ---
# name: TestQuadXWaypointsCostEqual.test_snapshot.27
  -1.445
# ---
# name: TestQuadXWaypointsCostEqual.test_snapshot.270
  1.779
# ---
# name: TestQuadXWaypointsCostEqual.test_snapshot.271
  0.161
# ---
# name: TestQuadXWaypointsCostEqual.test_snapshot.272
  1.343
# ---
# name: TestQuadXWaypointsCostEqual.test_snapshot.273
  3.911
# ---
# name: TestQuadXWaypointsCostEqual.test_snapshot.274
  0.953
# ---
# name: TestQuadXWaypointsCostEqual.test_snapshot.275
<<<<<<< HEAD
  0.01
# ---
# name: TestQuadXWaypointsCostEqual.test_snapshot.276
  -0.833
# ---
# name: TestQuadXWaypointsCostEqual.test_snapshot.277
  0.04
# ---
# name: TestQuadXWaypointsCostEqual.test_snapshot.278
  0.306
# ---
# name: TestQuadXWaypointsCostEqual.test_snapshot.279
  -0.426
=======
  0.0315655067176
# ---
# name: TestQuadXWaypointsCostEqual.test_snapshot.276
  -0.8440605486924
# ---
# name: TestQuadXWaypointsCostEqual.test_snapshot.277
  -0.0135987064663
# ---
# name: TestQuadXWaypointsCostEqual.test_snapshot.278
  0.3526109178292
# ---
# name: TestQuadXWaypointsCostEqual.test_snapshot.279
  -0.5492260731957
>>>>>>> b46cb7ad
# ---
# name: TestQuadXWaypointsCostEqual.test_snapshot.28
  1.779
# ---
# name: TestQuadXWaypointsCostEqual.test_snapshot.280
<<<<<<< HEAD
  1.467
# ---
# name: TestQuadXWaypointsCostEqual.test_snapshot.281
  -1.202
# ---
# name: TestQuadXWaypointsCostEqual.test_snapshot.282
  2.049
# ---
# name: TestQuadXWaypointsCostEqual.test_snapshot.283
  -0.601
# ---
# name: TestQuadXWaypointsCostEqual.test_snapshot.284
  1.814
# ---
# name: TestQuadXWaypointsCostEqual.test_snapshot.285
  3.669
# ---
# name: TestQuadXWaypointsCostEqual.test_snapshot.286
  0.506
# ---
# name: TestQuadXWaypointsCostEqual.test_snapshot.287
  0.12
=======
  1.4355879925125
# ---
# name: TestQuadXWaypointsCostEqual.test_snapshot.281
  -1.2682203995085
# ---
# name: TestQuadXWaypointsCostEqual.test_snapshot.282
  2.0467978895085
# ---
# name: TestQuadXWaypointsCostEqual.test_snapshot.283
  -0.3838173366336
# ---
# name: TestQuadXWaypointsCostEqual.test_snapshot.284
  1.7326811072984
# ---
# name: TestQuadXWaypointsCostEqual.test_snapshot.285
  3.6506855096365
# ---
# name: TestQuadXWaypointsCostEqual.test_snapshot.286
  0.7869228160173
# ---
# name: TestQuadXWaypointsCostEqual.test_snapshot.287
  0.1201954210808
>>>>>>> b46cb7ad
# ---
# name: TestQuadXWaypointsCostEqual.test_snapshot.288
  False
# ---
# name: TestQuadXWaypointsCostEqual.test_snapshot.289
  False
# ---
# name: TestQuadXWaypointsCostEqual.test_snapshot.29
  0.161
# ---
# name: TestQuadXWaypointsCostEqual.test_snapshot.290
  dict({
    'collision': False,
<<<<<<< HEAD
    'cost_direction': 0.0,
    'cost_distance': 0.12,
    'env_complete': False,
    'num_targets_reached': 0,
    'out_of_bounds': False,
    'reference': array([ 0.121, -0.799,  1.202]),
    'reference_error': array([-0.115,  0.809, -0.164]),
    'state_of_interest': array([0.006, 0.011, 1.038]),
  })
# ---
# name: TestQuadXWaypointsCostEqual.test_snapshot.3
  -0.0
=======
    'cost_direction': 0.0018186088313,
    'cost_distance': 0.1183768122494,
    'env_complete': False,
    'num_targets_reached': 0,
    'out_of_bounds': False,
    'reference': array([ 0.12114929, -0.79878245,  1.20213368]),
    'reference_error': array([-0.11529596,  0.81666435, -0.18271753]),
    'state_of_interest': array([0.00585332, 0.0178819 , 1.01941615]),
  })
# ---
# name: TestQuadXWaypointsCostEqual.test_snapshot.3
  -0.0001300738807
>>>>>>> b46cb7ad
# ---
# name: TestQuadXWaypointsCostEqual.test_snapshot.30
  1.343
# ---
# name: TestQuadXWaypointsCostEqual.test_snapshot.31
  3.911
# ---
# name: TestQuadXWaypointsCostEqual.test_snapshot.32
  0.953
# ---
# name: TestQuadXWaypointsCostEqual.test_snapshot.33
<<<<<<< HEAD
  0.121
# ---
# name: TestQuadXWaypointsCostEqual.test_snapshot.34
  -0.799
# ---
# name: TestQuadXWaypointsCostEqual.test_snapshot.35
  0.234
# ---
# name: TestQuadXWaypointsCostEqual.test_snapshot.36
  0.364
# ---
# name: TestQuadXWaypointsCostEqual.test_snapshot.37
  -0.148
# ---
# name: TestQuadXWaypointsCostEqual.test_snapshot.38
  1.578
# ---
# name: TestQuadXWaypointsCostEqual.test_snapshot.39
  -1.445
# ---
# name: TestQuadXWaypointsCostEqual.test_snapshot.4
  -0.0
# ---
# name: TestQuadXWaypointsCostEqual.test_snapshot.40
  1.779
# ---
# name: TestQuadXWaypointsCostEqual.test_snapshot.41
  -0.807
# ---
# name: TestQuadXWaypointsCostEqual.test_snapshot.42
  1.343
# ---
# name: TestQuadXWaypointsCostEqual.test_snapshot.43
  3.911
# ---
# name: TestQuadXWaypointsCostEqual.test_snapshot.44
  -0.014
=======
  0.1211064603645
# ---
# name: TestQuadXWaypointsCostEqual.test_snapshot.34
  -0.7988502661104
# ---
# name: TestQuadXWaypointsCostEqual.test_snapshot.35
  0.2338013147586
# ---
# name: TestQuadXWaypointsCostEqual.test_snapshot.36
  0.3644563354015
# ---
# name: TestQuadXWaypointsCostEqual.test_snapshot.37
  -0.1477044573461
# ---
# name: TestQuadXWaypointsCostEqual.test_snapshot.38
  1.5780221249243
# ---
# name: TestQuadXWaypointsCostEqual.test_snapshot.39
  -1.4453750667308
# ---
# name: TestQuadXWaypointsCostEqual.test_snapshot.4
  -6.3954586e-06
# ---
# name: TestQuadXWaypointsCostEqual.test_snapshot.40
  1.7792406197237
# ---
# name: TestQuadXWaypointsCostEqual.test_snapshot.41
  -0.806943973731
# ---
# name: TestQuadXWaypointsCostEqual.test_snapshot.42
  1.3429287295315
# ---
# name: TestQuadXWaypointsCostEqual.test_snapshot.43
  3.9110600433374
# ---
# name: TestQuadXWaypointsCostEqual.test_snapshot.44
  -0.0137190740728
>>>>>>> b46cb7ad
# ---
# name: TestQuadXWaypointsCostEqual.test_snapshot.45
  dict({
    'collision': False,
<<<<<<< HEAD
    'cost_direction': 2.523,
    'cost_distance': 0.119,
    'env_complete': False,
    'num_targets_reached': 0,
    'out_of_bounds': False,
    'reference': array([ 0.121, -0.799,  1.202]),
    'reference_error': array([-0.121,  0.799, -0.234]),
    'state_of_interest': array([-0.   ,  0.   ,  0.968]),
  })
# ---
# name: TestQuadXWaypointsCostEqual.test_snapshot.46
  2.548
# ---
# name: TestQuadXWaypointsCostEqual.test_snapshot.47
  -0.74
# ---
# name: TestQuadXWaypointsCostEqual.test_snapshot.48
  3.539
# ---
# name: TestQuadXWaypointsCostEqual.test_snapshot.49
  0.028
# ---
# name: TestQuadXWaypointsCostEqual.test_snapshot.5
  0.0
# ---
# name: TestQuadXWaypointsCostEqual.test_snapshot.50
  -0.011
# ---
# name: TestQuadXWaypointsCostEqual.test_snapshot.51
  0.031
# ---
# name: TestQuadXWaypointsCostEqual.test_snapshot.52
  0.999
# ---
# name: TestQuadXWaypointsCostEqual.test_snapshot.53
  -0.018
# ---
# name: TestQuadXWaypointsCostEqual.test_snapshot.54
  -0.038
# ---
# name: TestQuadXWaypointsCostEqual.test_snapshot.55
  -0.586
# ---
# name: TestQuadXWaypointsCostEqual.test_snapshot.56
  -0.0
# ---
# name: TestQuadXWaypointsCostEqual.test_snapshot.57
  -0.0
# ---
# name: TestQuadXWaypointsCostEqual.test_snapshot.58
  0.944
=======
    'cost_direction': 2.5233755556209,
    'cost_distance': 0.1188883673426,
    'env_complete': False,
    'num_targets_reached': 0,
    'out_of_bounds': False,
    'reference': array([ 0.12114929, -0.79878245,  1.20213368]),
    'reference_error': array([-0.12114929,  0.79878247, -0.23401067]),
    'state_of_interest': array([-3.69000000e-09,  1.38406000e-08,  9.68123004e-01]),
  })
# ---
# name: TestQuadXWaypointsCostEqual.test_snapshot.46
  2.1441888236313
# ---
# name: TestQuadXWaypointsCostEqual.test_snapshot.47
  -0.5234774123557
# ---
# name: TestQuadXWaypointsCostEqual.test_snapshot.48
  3.5333180328537
# ---
# name: TestQuadXWaypointsCostEqual.test_snapshot.49
  0.031773339589
# ---
# name: TestQuadXWaypointsCostEqual.test_snapshot.5
  2.86814748e-05
# ---
# name: TestQuadXWaypointsCostEqual.test_snapshot.50
  -0.0129182416984
# ---
# name: TestQuadXWaypointsCostEqual.test_snapshot.51
  0.0429586908568
# ---
# name: TestQuadXWaypointsCostEqual.test_snapshot.52
  0.9984879192072
# ---
# name: TestQuadXWaypointsCostEqual.test_snapshot.53
  -0.0215429092548
# ---
# name: TestQuadXWaypointsCostEqual.test_snapshot.54
  -0.0450773748291
# ---
# name: TestQuadXWaypointsCostEqual.test_snapshot.55
  -0.5902705179265
# ---
# name: TestQuadXWaypointsCostEqual.test_snapshot.56
  -3.17203349e-05
# ---
# name: TestQuadXWaypointsCostEqual.test_snapshot.57
  -6.54836692e-05
# ---
# name: TestQuadXWaypointsCostEqual.test_snapshot.58
  0.9436554834529
>>>>>>> b46cb7ad
# ---
# name: TestQuadXWaypointsCostEqual.test_snapshot.59
  1.721
# ---
# name: TestQuadXWaypointsCostEqual.test_snapshot.6
<<<<<<< HEAD
  1.0
=======
  0.9999999911086
>>>>>>> b46cb7ad
# ---
# name: TestQuadXWaypointsCostEqual.test_snapshot.60
  -0.384
# ---
# name: TestQuadXWaypointsCostEqual.test_snapshot.61
  2.253
# ---
# name: TestQuadXWaypointsCostEqual.test_snapshot.62
  0.558
# ---
# name: TestQuadXWaypointsCostEqual.test_snapshot.63
<<<<<<< HEAD
  0.563
# ---
# name: TestQuadXWaypointsCostEqual.test_snapshot.64
  0.558
# ---
# name: TestQuadXWaypointsCostEqual.test_snapshot.65
  0.473
# ---
# name: TestQuadXWaypointsCostEqual.test_snapshot.66
  0.596
=======
  0.6716998030726
# ---
# name: TestQuadXWaypointsCostEqual.test_snapshot.64
  0.636708691425
# ---
# name: TestQuadXWaypointsCostEqual.test_snapshot.65
  0.3539497257952
# ---
# name: TestQuadXWaypointsCostEqual.test_snapshot.66
  0.5297445949861
>>>>>>> b46cb7ad
# ---
# name: TestQuadXWaypointsCostEqual.test_snapshot.67
  0.121
# ---
# name: TestQuadXWaypointsCostEqual.test_snapshot.68
  -0.799
# ---
# name: TestQuadXWaypointsCostEqual.test_snapshot.69
  1.202
# ---
# name: TestQuadXWaypointsCostEqual.test_snapshot.7
<<<<<<< HEAD
  -0.0
=======
  -9.9551621e-06
>>>>>>> b46cb7ad
# ---
# name: TestQuadXWaypointsCostEqual.test_snapshot.70
  0.364
# ---
# name: TestQuadXWaypointsCostEqual.test_snapshot.71
  -0.147
# ---
# name: TestQuadXWaypointsCostEqual.test_snapshot.72
  2.546
# ---
# name: TestQuadXWaypointsCostEqual.test_snapshot.73
  -1.445
# ---
# name: TestQuadXWaypointsCostEqual.test_snapshot.74
  1.779
# ---
# name: TestQuadXWaypointsCostEqual.test_snapshot.75
  0.161
# ---
# name: TestQuadXWaypointsCostEqual.test_snapshot.76
  1.343
# ---
# name: TestQuadXWaypointsCostEqual.test_snapshot.77
  3.911
# ---
# name: TestQuadXWaypointsCostEqual.test_snapshot.78
  0.953
# ---
# name: TestQuadXWaypointsCostEqual.test_snapshot.79
<<<<<<< HEAD
  0.078
# ---
# name: TestQuadXWaypointsCostEqual.test_snapshot.8
  0.0
# ---
# name: TestQuadXWaypointsCostEqual.test_snapshot.80
  -0.79
# ---
# name: TestQuadXWaypointsCostEqual.test_snapshot.81
  0.3
# ---
# name: TestQuadXWaypointsCostEqual.test_snapshot.82
  0.394
# ---
# name: TestQuadXWaypointsCostEqual.test_snapshot.83
  -0.082
# ---
# name: TestQuadXWaypointsCostEqual.test_snapshot.84
  1.6
# ---
# name: TestQuadXWaypointsCostEqual.test_snapshot.85
  -1.351
# ---
# name: TestQuadXWaypointsCostEqual.test_snapshot.86
  1.822
# ---
# name: TestQuadXWaypointsCostEqual.test_snapshot.87
  -0.85
# ---
# name: TestQuadXWaypointsCostEqual.test_snapshot.88
  1.582
# ---
# name: TestQuadXWaypointsCostEqual.test_snapshot.89
  3.813
# ---
# name: TestQuadXWaypointsCostEqual.test_snapshot.9
  -0.764
# ---
# name: TestQuadXWaypointsCostEqual.test_snapshot.90
  -0.237
# ---
# name: TestQuadXWaypointsCostEqual.test_snapshot.91
  0.122
=======
  0.0602027494523
# ---
# name: TestQuadXWaypointsCostEqual.test_snapshot.8
  0.0001994865136
# ---
# name: TestQuadXWaypointsCostEqual.test_snapshot.80
  -0.7885378871789
# ---
# name: TestQuadXWaypointsCostEqual.test_snapshot.81
  0.3066402481543
# ---
# name: TestQuadXWaypointsCostEqual.test_snapshot.82
  0.3962176459222
# ---
# name: TestQuadXWaypointsCostEqual.test_snapshot.83
  -0.0780306873158
# ---
# name: TestQuadXWaypointsCostEqual.test_snapshot.84
  1.5998583738884
# ---
# name: TestQuadXWaypointsCostEqual.test_snapshot.85
  -1.310796738018
# ---
# name: TestQuadXWaypointsCostEqual.test_snapshot.86
  1.8452317331565
# ---
# name: TestQuadXWaypointsCostEqual.test_snapshot.87
  -0.8626269318429
# ---
# name: TestQuadXWaypointsCostEqual.test_snapshot.88
  1.6699314065166
# ---
# name: TestQuadXWaypointsCostEqual.test_snapshot.89
  3.7731814638834
# ---
# name: TestQuadXWaypointsCostEqual.test_snapshot.9
  -0.7634914967113
# ---
# name: TestQuadXWaypointsCostEqual.test_snapshot.90
  -0.273757319149
# ---
# name: TestQuadXWaypointsCostEqual.test_snapshot.91
  0.1224229464373
>>>>>>> b46cb7ad
# ---
# name: TestQuadXWaypointsCostEqual.test_snapshot.92
  False
# ---
# name: TestQuadXWaypointsCostEqual.test_snapshot.93
  False
# ---
# name: TestQuadXWaypointsCostEqual.test_snapshot.94
  dict({
    'collision': False,
<<<<<<< HEAD
    'cost_direction': 0.005,
    'cost_distance': 0.118,
    'env_complete': False,
    'num_targets_reached': 0,
    'out_of_bounds': False,
    'reference': array([ 0.121, -0.799,  1.202]),
    'reference_error': array([-0.121,  0.799, -0.258]),
    'state_of_interest': array([-0.   , -0.   ,  0.944]),
  })
# ---
# name: TestQuadXWaypointsCostEqual.test_snapshot.95
  -5.887
# ---
# name: TestQuadXWaypointsCostEqual.test_snapshot.96
  3.272
# ---
# name: TestQuadXWaypointsCostEqual.test_snapshot.97
  0.354
# ---
# name: TestQuadXWaypointsCostEqual.test_snapshot.98
  -0.033
# ---
# name: TestQuadXWaypointsCostEqual.test_snapshot.99
  0.032
=======
    'cost_direction': 0.0045263364107,
    'cost_distance': 0.1178966100266,
    'env_complete': False,
    'num_targets_reached': 0,
    'out_of_bounds': False,
    'reference': array([ 0.12114929, -0.79878245,  1.20213368]),
    'reference_error': array([-0.12118101,  0.79871697, -0.25847819]),
    'state_of_interest': array([-3.17203349e-05, -6.54836692e-05,  9.43655483e-01]),
  })
# ---
# name: TestQuadXWaypointsCostEqual.test_snapshot.95
  -7.6715224735955
# ---
# name: TestQuadXWaypointsCostEqual.test_snapshot.96
  0.7579201623427
# ---
# name: TestQuadXWaypointsCostEqual.test_snapshot.97
  2.7504712591337
# ---
# name: TestQuadXWaypointsCostEqual.test_snapshot.98
  -0.0577366052765
# ---
# name: TestQuadXWaypointsCostEqual.test_snapshot.99
  0.0335212191578
>>>>>>> b46cb7ad
# ---<|MERGE_RESOLUTION|>--- conflicted
+++ resolved
@@ -1,28 +1,27 @@
 # serializer version: 1
 # name: TestQuadXWaypointsCostEqual.test_snapshot
-<<<<<<< HEAD
-  -0.006
+  -0.007
 # ---
 # name: TestQuadXWaypointsCostEqual.test_snapshot.1
-  0.003
+  0.004
 # ---
 # name: TestQuadXWaypointsCostEqual.test_snapshot.10
   -0.0
 # ---
 # name: TestQuadXWaypointsCostEqual.test_snapshot.100
-  0.057
+  0.052
 # ---
 # name: TestQuadXWaypointsCostEqual.test_snapshot.101
-  0.997
+  0.996
 # ---
 # name: TestQuadXWaypointsCostEqual.test_snapshot.102
-  -0.015
+  -0.009
 # ---
 # name: TestQuadXWaypointsCostEqual.test_snapshot.103
-  -0.048
+  -0.039
 # ---
 # name: TestQuadXWaypointsCostEqual.test_snapshot.104
-  0.048
+  -0.004
 # ---
 # name: TestQuadXWaypointsCostEqual.test_snapshot.105
   -0.0
@@ -31,40 +30,7 @@
   -0.001
 # ---
 # name: TestQuadXWaypointsCostEqual.test_snapshot.107
-  0.936
-=======
-  -0.0069351736759
-# ---
-# name: TestQuadXWaypointsCostEqual.test_snapshot.1
-  0.0037692818654
-# ---
-# name: TestQuadXWaypointsCostEqual.test_snapshot.10
-  -3.69e-09
-# ---
-# name: TestQuadXWaypointsCostEqual.test_snapshot.100
-  0.0522960245835
-# ---
-# name: TestQuadXWaypointsCostEqual.test_snapshot.101
-  0.9963974799698
-# ---
-# name: TestQuadXWaypointsCostEqual.test_snapshot.102
-  -0.0085802622107
-# ---
-# name: TestQuadXWaypointsCostEqual.test_snapshot.103
-  -0.0390652094976
-# ---
-# name: TestQuadXWaypointsCostEqual.test_snapshot.104
-  -0.0036236003874
-# ---
-# name: TestQuadXWaypointsCostEqual.test_snapshot.105
-  -0.0003807529997
-# ---
-# name: TestQuadXWaypointsCostEqual.test_snapshot.106
-  -0.0012406336574
-# ---
-# name: TestQuadXWaypointsCostEqual.test_snapshot.107
-  0.9351315087009
->>>>>>> b46cb7ad
+  0.935
 # ---
 # name: TestQuadXWaypointsCostEqual.test_snapshot.108
   -2.55
@@ -73,11 +39,7 @@
   2.988
 # ---
 # name: TestQuadXWaypointsCostEqual.test_snapshot.11
-<<<<<<< HEAD
   0.0
-=======
-  1.38406e-08
->>>>>>> b46cb7ad
 # ---
 # name: TestQuadXWaypointsCostEqual.test_snapshot.110
   1.641
@@ -86,29 +48,16 @@
   0.629
 # ---
 # name: TestQuadXWaypointsCostEqual.test_snapshot.112
-<<<<<<< HEAD
-  0.487
+  0.317
 # ---
 # name: TestQuadXWaypointsCostEqual.test_snapshot.113
-  0.667
+  0.568
 # ---
 # name: TestQuadXWaypointsCostEqual.test_snapshot.114
-  0.832
+  0.909
 # ---
 # name: TestQuadXWaypointsCostEqual.test_snapshot.115
-  0.508
-=======
-  0.3166590088741
-# ---
-# name: TestQuadXWaypointsCostEqual.test_snapshot.113
-  0.5678731431185
-# ---
-# name: TestQuadXWaypointsCostEqual.test_snapshot.114
-  0.9090861992954
-# ---
-# name: TestQuadXWaypointsCostEqual.test_snapshot.115
-  0.4399825121589
->>>>>>> b46cb7ad
+  0.44
 # ---
 # name: TestQuadXWaypointsCostEqual.test_snapshot.116
   0.121
@@ -123,11 +72,7 @@
   0.364
 # ---
 # name: TestQuadXWaypointsCostEqual.test_snapshot.12
-<<<<<<< HEAD
   0.968
-=======
-  0.9681230039198
->>>>>>> b46cb7ad
 # ---
 # name: TestQuadXWaypointsCostEqual.test_snapshot.120
   -0.147
@@ -154,91 +99,49 @@
   0.953
 # ---
 # name: TestQuadXWaypointsCostEqual.test_snapshot.128
-<<<<<<< HEAD
-  0.014
+  0.021
 # ---
 # name: TestQuadXWaypointsCostEqual.test_snapshot.129
-  -0.821
-=======
-  0.0211149255972
-# ---
-# name: TestQuadXWaypointsCostEqual.test_snapshot.129
-  -0.8307823363858
->>>>>>> b46cb7ad
+  -0.831
 # ---
 # name: TestQuadXWaypointsCostEqual.test_snapshot.13
   0.0
 # ---
 # name: TestQuadXWaypointsCostEqual.test_snapshot.130
-<<<<<<< HEAD
-  0.217
+  0.177
 # ---
 # name: TestQuadXWaypointsCostEqual.test_snapshot.131
-  0.236
+  0.23
 # ---
 # name: TestQuadXWaypointsCostEqual.test_snapshot.132
-  -0.288
+  -0.363
 # ---
 # name: TestQuadXWaypointsCostEqual.test_snapshot.133
-  1.615
+  1.602
 # ---
 # name: TestQuadXWaypointsCostEqual.test_snapshot.134
-  -1.183
+  -1.199
 # ---
 # name: TestQuadXWaypointsCostEqual.test_snapshot.135
-  1.98
+  2.001
 # ---
 # name: TestQuadXWaypointsCostEqual.test_snapshot.136
-  -0.734
+  -0.644
 # ---
 # name: TestQuadXWaypointsCostEqual.test_snapshot.137
-  1.764
+  1.724
 # ---
 # name: TestQuadXWaypointsCostEqual.test_snapshot.138
-  3.723
+  3.718
 # ---
 # name: TestQuadXWaypointsCostEqual.test_snapshot.139
-  0.372
-=======
-  0.1774472703565
-# ---
-# name: TestQuadXWaypointsCostEqual.test_snapshot.131
-  0.2300075368697
-# ---
-# name: TestQuadXWaypointsCostEqual.test_snapshot.132
-  -0.3634077943211
-# ---
-# name: TestQuadXWaypointsCostEqual.test_snapshot.133
-  1.6015485753274
-# ---
-# name: TestQuadXWaypointsCostEqual.test_snapshot.134
-  -1.1988926287133
-# ---
-# name: TestQuadXWaypointsCostEqual.test_snapshot.135
-  2.001165255824
-# ---
-# name: TestQuadXWaypointsCostEqual.test_snapshot.136
-  -0.6442717499094
-# ---
-# name: TestQuadXWaypointsCostEqual.test_snapshot.137
-  1.723974682788
-# ---
-# name: TestQuadXWaypointsCostEqual.test_snapshot.138
-  3.7176833256221
-# ---
-# name: TestQuadXWaypointsCostEqual.test_snapshot.139
-  0.5635818223413
->>>>>>> b46cb7ad
+  0.564
 # ---
 # name: TestQuadXWaypointsCostEqual.test_snapshot.14
   0.0
 # ---
 # name: TestQuadXWaypointsCostEqual.test_snapshot.140
-<<<<<<< HEAD
   0.118
-=======
-  0.1176769774753
->>>>>>> b46cb7ad
 # ---
 # name: TestQuadXWaypointsCostEqual.test_snapshot.141
   False
@@ -250,107 +153,56 @@
   dict({
     'collision': False,
     'cost_direction': 0.0,
-<<<<<<< HEAD
     'cost_distance': 0.118,
     'env_complete': False,
     'num_targets_reached': 0,
     'out_of_bounds': False,
     'reference': array([ 0.121, -0.799,  1.202]),
-    'reference_error': array([-0.122,  0.798, -0.266]),
-    'state_of_interest': array([-0.   , -0.001,  0.936]),
+    'reference_error': array([-0.122,  0.798, -0.267]),
+    'state_of_interest': array([-0.   , -0.001,  0.935]),
   })
 # ---
 # name: TestQuadXWaypointsCostEqual.test_snapshot.144
-  -2.003
+  -1.492
 # ---
 # name: TestQuadXWaypointsCostEqual.test_snapshot.145
-  -0.535
+  1.355
 # ---
 # name: TestQuadXWaypointsCostEqual.test_snapshot.146
-  -2.364
+  -6.546
 # ---
 # name: TestQuadXWaypointsCostEqual.test_snapshot.147
-  -0.061
+  -0.083
 # ---
 # name: TestQuadXWaypointsCostEqual.test_snapshot.148
-  0.01
+  0.026
 # ---
 # name: TestQuadXWaypointsCostEqual.test_snapshot.149
-  0.046
-=======
-    'cost_distance': 0.1176769774753,
-    'env_complete': False,
-    'num_targets_reached': 0,
-    'out_of_bounds': False,
-    'reference': array([ 0.12114929, -0.79878245,  1.20213368]),
-    'reference_error': array([-0.12153004,  0.79754182, -0.26700217]),
-    'state_of_interest': array([-3.80753000e-04, -1.24063366e-03,  9.35131509e-01]),
-  })
-# ---
-# name: TestQuadXWaypointsCostEqual.test_snapshot.144
-  -1.4918303306536
-# ---
-# name: TestQuadXWaypointsCostEqual.test_snapshot.145
-  1.355429541201
-# ---
-# name: TestQuadXWaypointsCostEqual.test_snapshot.146
-  -6.5460692397357
-# ---
-# name: TestQuadXWaypointsCostEqual.test_snapshot.147
-  -0.0832169886494
-# ---
-# name: TestQuadXWaypointsCostEqual.test_snapshot.148
-  0.0263082899247
-# ---
-# name: TestQuadXWaypointsCostEqual.test_snapshot.149
-  0.0266038122344
->>>>>>> b46cb7ad
+  0.027
 # ---
 # name: TestQuadXWaypointsCostEqual.test_snapshot.15
   0.0
 # ---
 # name: TestQuadXWaypointsCostEqual.test_snapshot.150
-<<<<<<< HEAD
-  0.997
+  0.996
 # ---
 # name: TestQuadXWaypointsCostEqual.test_snapshot.151
-  0.042
+  0.004
 # ---
 # name: TestQuadXWaypointsCostEqual.test_snapshot.152
-  -0.047
+  -0.002
 # ---
 # name: TestQuadXWaypointsCostEqual.test_snapshot.153
-  1.009
+  0.717
 # ---
 # name: TestQuadXWaypointsCostEqual.test_snapshot.154
-  0.001
+  0.0
 # ---
 # name: TestQuadXWaypointsCostEqual.test_snapshot.155
-  -0.001
+  0.0
 # ---
 # name: TestQuadXWaypointsCostEqual.test_snapshot.156
-  0.954
-=======
-  0.9958288225674
-# ---
-# name: TestQuadXWaypointsCostEqual.test_snapshot.151
-  0.0042486028235
-# ---
-# name: TestQuadXWaypointsCostEqual.test_snapshot.152
-  -0.0022842469333
-# ---
-# name: TestQuadXWaypointsCostEqual.test_snapshot.153
-  0.7165308331836
-# ---
-# name: TestQuadXWaypointsCostEqual.test_snapshot.154
-  0.0003459588531
-# ---
-# name: TestQuadXWaypointsCostEqual.test_snapshot.155
-  1.52230464e-05
-# ---
-# name: TestQuadXWaypointsCostEqual.test_snapshot.156
-  0.9474523999402
->>>>>>> b46cb7ad
+  0.947
 # ---
 # name: TestQuadXWaypointsCostEqual.test_snapshot.157
   -2.337
@@ -368,29 +220,16 @@
   0.741
 # ---
 # name: TestQuadXWaypointsCostEqual.test_snapshot.161
-<<<<<<< HEAD
-  0.694
+  0.635
 # ---
 # name: TestQuadXWaypointsCostEqual.test_snapshot.162
-  0.71
+  0.322
 # ---
 # name: TestQuadXWaypointsCostEqual.test_snapshot.163
-  0.583
+  0.729
 # ---
 # name: TestQuadXWaypointsCostEqual.test_snapshot.164
-  0.942
-=======
-  0.6345144150102
-# ---
-# name: TestQuadXWaypointsCostEqual.test_snapshot.162
-  0.3224437822398
-# ---
-# name: TestQuadXWaypointsCostEqual.test_snapshot.163
-  0.7286476603263
-# ---
-# name: TestQuadXWaypointsCostEqual.test_snapshot.164
-  0.8998507176625
->>>>>>> b46cb7ad
+  0.9
 # ---
 # name: TestQuadXWaypointsCostEqual.test_snapshot.165
   0.121
@@ -408,11 +247,7 @@
   -0.147
 # ---
 # name: TestQuadXWaypointsCostEqual.test_snapshot.17
-<<<<<<< HEAD
-  0.05
-=======
-  0.0506245972388
->>>>>>> b46cb7ad
+  0.051
 # ---
 # name: TestQuadXWaypointsCostEqual.test_snapshot.170
   2.546
@@ -436,95 +271,49 @@
   0.953
 # ---
 # name: TestQuadXWaypointsCostEqual.test_snapshot.177
-<<<<<<< HEAD
-  0.041
+  0.067
 # ---
 # name: TestQuadXWaypointsCostEqual.test_snapshot.178
-  -0.83
+  -0.835
 # ---
 # name: TestQuadXWaypointsCostEqual.test_snapshot.179
-  0.151
+  0.123
 # ---
 # name: TestQuadXWaypointsCostEqual.test_snapshot.18
   0.051
 # ---
 # name: TestQuadXWaypointsCostEqual.test_snapshot.180
-  0.308
+  0.265
 # ---
 # name: TestQuadXWaypointsCostEqual.test_snapshot.181
-  -0.37
+  -0.429
 # ---
 # name: TestQuadXWaypointsCostEqual.test_snapshot.182
   1.567
 # ---
 # name: TestQuadXWaypointsCostEqual.test_snapshot.183
-  -1.257
+  -1.311
 # ---
 # name: TestQuadXWaypointsCostEqual.test_snapshot.184
-  1.99
+  1.964
 # ---
 # name: TestQuadXWaypointsCostEqual.test_snapshot.185
-  -0.592
+  -0.547
 # ---
 # name: TestQuadXWaypointsCostEqual.test_snapshot.186
-  1.694
+  1.528
 # ---
 # name: TestQuadXWaypointsCostEqual.test_snapshot.187
-  3.74
+  3.773
 # ---
 # name: TestQuadXWaypointsCostEqual.test_snapshot.188
-  0.494
+  0.724
 # ---
 # name: TestQuadXWaypointsCostEqual.test_snapshot.189
   0.118
 # ---
 # name: TestQuadXWaypointsCostEqual.test_snapshot.19
   0.049
-=======
-  0.0671656388294
-# ---
-# name: TestQuadXWaypointsCostEqual.test_snapshot.178
-  -0.8353876075975
-# ---
-# name: TestQuadXWaypointsCostEqual.test_snapshot.179
-  0.1230855329754
-# ---
-# name: TestQuadXWaypointsCostEqual.test_snapshot.18
-  0.0513790145841
-# ---
-# name: TestQuadXWaypointsCostEqual.test_snapshot.180
-  0.2650720245928
-# ---
-# name: TestQuadXWaypointsCostEqual.test_snapshot.181
-  -0.4286621953523
-# ---
-# name: TestQuadXWaypointsCostEqual.test_snapshot.182
-  1.5672278784325
-# ---
-# name: TestQuadXWaypointsCostEqual.test_snapshot.183
-  -1.3105888221881
-# ---
-# name: TestQuadXWaypointsCostEqual.test_snapshot.184
-  1.964009163361
-# ---
-# name: TestQuadXWaypointsCostEqual.test_snapshot.185
-  -0.5467936425169
-# ---
-# name: TestQuadXWaypointsCostEqual.test_snapshot.186
-  1.5283701953206
-# ---
-# name: TestQuadXWaypointsCostEqual.test_snapshot.187
-  3.7734309021948
-# ---
-# name: TestQuadXWaypointsCostEqual.test_snapshot.188
-  0.723955162136
-# ---
-# name: TestQuadXWaypointsCostEqual.test_snapshot.189
-  0.1180534926753
-# ---
-# name: TestQuadXWaypointsCostEqual.test_snapshot.19
-  0.0490249299439
->>>>>>> b46cb7ad
 # ---
 # name: TestQuadXWaypointsCostEqual.test_snapshot.190
   False
@@ -536,115 +325,59 @@
   dict({
     'collision': False,
     'cost_direction': 0.0,
-<<<<<<< HEAD
     'cost_distance': 0.118,
     'env_complete': False,
     'num_targets_reached': 0,
     'out_of_bounds': False,
     'reference': array([ 0.121, -0.799,  1.202]),
-    'reference_error': array([-0.12 ,  0.798, -0.248]),
-    'state_of_interest': array([ 0.001, -0.001,  0.954]),
+    'reference_error': array([-0.121,  0.799, -0.255]),
+    'state_of_interest': array([0.   , 0.   , 0.947]),
   })
 # ---
 # name: TestQuadXWaypointsCostEqual.test_snapshot.193
-  0.191
+  0.669
 # ---
 # name: TestQuadXWaypointsCostEqual.test_snapshot.194
-  1.147
+  1.093
 # ---
 # name: TestQuadXWaypointsCostEqual.test_snapshot.195
-  0.234
+  2.293
 # ---
 # name: TestQuadXWaypointsCostEqual.test_snapshot.196
-  -0.099
+  -0.133
 # ---
 # name: TestQuadXWaypointsCostEqual.test_snapshot.197
-  0.047
+  0.043
 # ---
 # name: TestQuadXWaypointsCostEqual.test_snapshot.198
-  0.032
+  0.029
 # ---
 # name: TestQuadXWaypointsCostEqual.test_snapshot.199
-  0.993
+  0.99
 # ---
 # name: TestQuadXWaypointsCostEqual.test_snapshot.2
-  0.001
+  0.002
 # ---
 # name: TestQuadXWaypointsCostEqual.test_snapshot.20
   0.049
 # ---
 # name: TestQuadXWaypointsCostEqual.test_snapshot.200
-  -0.039
+  -0.009
 # ---
 # name: TestQuadXWaypointsCostEqual.test_snapshot.201
-  -0.091
+  -0.037
 # ---
 # name: TestQuadXWaypointsCostEqual.test_snapshot.202
-  1.245
+  1.102
 # ---
 # name: TestQuadXWaypointsCostEqual.test_snapshot.203
-  0.003
+  0.002
 # ---
 # name: TestQuadXWaypointsCostEqual.test_snapshot.204
-  0.004
+  0.007
 # ---
 # name: TestQuadXWaypointsCostEqual.test_snapshot.205
-  0.996
-=======
-    'cost_distance': 0.1180534926753,
-    'env_complete': False,
-    'num_targets_reached': 0,
-    'out_of_bounds': False,
-    'reference': array([ 0.12114929, -0.79878245,  1.20213368]),
-    'reference_error': array([-0.12080333,  0.79879768, -0.25468128]),
-    'state_of_interest': array([3.45958853e-04, 1.52230464e-05, 9.47452400e-01]),
-  })
-# ---
-# name: TestQuadXWaypointsCostEqual.test_snapshot.193
-  0.6686796009115
-# ---
-# name: TestQuadXWaypointsCostEqual.test_snapshot.194
-  1.0928826279876
-# ---
-# name: TestQuadXWaypointsCostEqual.test_snapshot.195
-  2.2929541257214
-# ---
-# name: TestQuadXWaypointsCostEqual.test_snapshot.196
-  -0.1329365828839
-# ---
-# name: TestQuadXWaypointsCostEqual.test_snapshot.197
-  0.0427568218017
-# ---
-# name: TestQuadXWaypointsCostEqual.test_snapshot.198
-  0.0286988091828
-# ---
-# name: TestQuadXWaypointsCostEqual.test_snapshot.199
-  0.9897858846599
-# ---
-# name: TestQuadXWaypointsCostEqual.test_snapshot.2
-  0.002386653325
-# ---
-# name: TestQuadXWaypointsCostEqual.test_snapshot.20
-  0.0491542963773
-# ---
-# name: TestQuadXWaypointsCostEqual.test_snapshot.200
-  -0.0094190303132
-# ---
-# name: TestQuadXWaypointsCostEqual.test_snapshot.201
-  -0.036568459545
-# ---
-# name: TestQuadXWaypointsCostEqual.test_snapshot.202
-  1.102334539519
-# ---
-# name: TestQuadXWaypointsCostEqual.test_snapshot.203
-  0.0024642074019
-# ---
-# name: TestQuadXWaypointsCostEqual.test_snapshot.204
-  0.0068816867338
-# ---
-# name: TestQuadXWaypointsCostEqual.test_snapshot.205
-  0.9805311148547
->>>>>>> b46cb7ad
+  0.981
 # ---
 # name: TestQuadXWaypointsCostEqual.test_snapshot.206
   0.904
@@ -662,29 +395,16 @@
   0.121
 # ---
 # name: TestQuadXWaypointsCostEqual.test_snapshot.210
-<<<<<<< HEAD
-  0.118
+  0.279
 # ---
 # name: TestQuadXWaypointsCostEqual.test_snapshot.211
-  0.284
+  0.62
 # ---
 # name: TestQuadXWaypointsCostEqual.test_snapshot.212
-  0.327
+  0.225
 # ---
 # name: TestQuadXWaypointsCostEqual.test_snapshot.213
-  0.119
-=======
-  0.278723876694
-# ---
-# name: TestQuadXWaypointsCostEqual.test_snapshot.211
-  0.6202523887815
-# ---
-# name: TestQuadXWaypointsCostEqual.test_snapshot.212
-  0.2249870996848
-# ---
-# name: TestQuadXWaypointsCostEqual.test_snapshot.213
-  0.112371551679
->>>>>>> b46cb7ad
+  0.112
 # ---
 # name: TestQuadXWaypointsCostEqual.test_snapshot.214
   0.121
@@ -726,87 +446,46 @@
   0.953
 # ---
 # name: TestQuadXWaypointsCostEqual.test_snapshot.226
-<<<<<<< HEAD
-  0.054
+  0.061
 # ---
 # name: TestQuadXWaypointsCostEqual.test_snapshot.227
-  -0.834
+  -0.842
 # ---
 # name: TestQuadXWaypointsCostEqual.test_snapshot.228
-  0.051
+  0.008
 # ---
 # name: TestQuadXWaypointsCostEqual.test_snapshot.229
-  0.198
-=======
-  0.0609960963488
-# ---
-# name: TestQuadXWaypointsCostEqual.test_snapshot.227
-  -0.8417257981658
-# ---
-# name: TestQuadXWaypointsCostEqual.test_snapshot.228
-  0.0081060927673
-# ---
-# name: TestQuadXWaypointsCostEqual.test_snapshot.229
-  0.2085914359288
->>>>>>> b46cb7ad
+  0.209
 # ---
 # name: TestQuadXWaypointsCostEqual.test_snapshot.23
   1.202
 # ---
 # name: TestQuadXWaypointsCostEqual.test_snapshot.230
-<<<<<<< HEAD
-  -0.476
+  -0.581
 # ---
 # name: TestQuadXWaypointsCostEqual.test_snapshot.231
-  1.514
+  1.492
 # ---
 # name: TestQuadXWaypointsCostEqual.test_snapshot.232
-  -1.261
+  -1.284
 # ---
 # name: TestQuadXWaypointsCostEqual.test_snapshot.233
-  2.004
+  2.019
 # ---
 # name: TestQuadXWaypointsCostEqual.test_snapshot.234
-  -0.584
+  -0.429
 # ---
 # name: TestQuadXWaypointsCostEqual.test_snapshot.235
-  1.546
+  1.513
 # ---
 # name: TestQuadXWaypointsCostEqual.test_snapshot.236
-  3.733
+  3.676
 # ---
 # name: TestQuadXWaypointsCostEqual.test_snapshot.237
-  0.858
+  1.114
 # ---
 # name: TestQuadXWaypointsCostEqual.test_snapshot.238
-  0.119
-=======
-  -0.5813038969797
-# ---
-# name: TestQuadXWaypointsCostEqual.test_snapshot.231
-  1.4915263506683
-# ---
-# name: TestQuadXWaypointsCostEqual.test_snapshot.232
-  -1.2840766514591
-# ---
-# name: TestQuadXWaypointsCostEqual.test_snapshot.233
-  2.0189668102105
-# ---
-# name: TestQuadXWaypointsCostEqual.test_snapshot.234
-  -0.4286831577304
-# ---
-# name: TestQuadXWaypointsCostEqual.test_snapshot.235
-  1.5130581100419
-# ---
-# name: TestQuadXWaypointsCostEqual.test_snapshot.236
-  3.6755231696451
-# ---
-# name: TestQuadXWaypointsCostEqual.test_snapshot.237
-  1.1141570837088
-# ---
-# name: TestQuadXWaypointsCostEqual.test_snapshot.238
-  0.1184873585672
->>>>>>> b46cb7ad
+  0.118
 # ---
 # name: TestQuadXWaypointsCostEqual.test_snapshot.239
   False
@@ -821,107 +500,56 @@
   dict({
     'collision': False,
     'cost_direction': 0.0,
-<<<<<<< HEAD
-    'cost_distance': 0.119,
+    'cost_distance': 0.118,
     'env_complete': False,
     'num_targets_reached': 0,
     'out_of_bounds': False,
     'reference': array([ 0.121, -0.799,  1.202]),
-    'reference_error': array([-0.118,  0.803, -0.207]),
-    'state_of_interest': array([0.003, 0.004, 0.996]),
+    'reference_error': array([-0.119,  0.806, -0.222]),
+    'state_of_interest': array([0.002, 0.007, 0.981]),
   })
 # ---
 # name: TestQuadXWaypointsCostEqual.test_snapshot.242
-  0.326
+  -0.985
 # ---
 # name: TestQuadXWaypointsCostEqual.test_snapshot.243
-  -5.353
+  -7.925
 # ---
 # name: TestQuadXWaypointsCostEqual.test_snapshot.244
-  2.86
+  3.569
 # ---
 # name: TestQuadXWaypointsCostEqual.test_snapshot.245
-  -0.076
+  -0.116
 # ---
 # name: TestQuadXWaypointsCostEqual.test_snapshot.246
-  0.005
+  -0.01
 # ---
 # name: TestQuadXWaypointsCostEqual.test_snapshot.247
-  0.063
+  0.051
 # ---
 # name: TestQuadXWaypointsCostEqual.test_snapshot.248
-  0.995
+  0.992
 # ---
 # name: TestQuadXWaypointsCostEqual.test_snapshot.249
-  0.116
-=======
-    'cost_distance': 0.1184873585672,
-    'env_complete': False,
-    'num_targets_reached': 0,
-    'out_of_bounds': False,
-    'reference': array([ 0.12114929, -0.79878245,  1.20213368]),
-    'reference_error': array([-0.11868508,  0.80566414, -0.22160256]),
-    'state_of_interest': array([0.00246421, 0.00688169, 0.98053111]),
-  })
-# ---
-# name: TestQuadXWaypointsCostEqual.test_snapshot.242
-  -0.9854437499252
-# ---
-# name: TestQuadXWaypointsCostEqual.test_snapshot.243
-  -7.924797280269
-# ---
-# name: TestQuadXWaypointsCostEqual.test_snapshot.244
-  3.5690576737664
-# ---
-# name: TestQuadXWaypointsCostEqual.test_snapshot.245
-  -0.1163352044234
-# ---
-# name: TestQuadXWaypointsCostEqual.test_snapshot.246
-  -0.0103101403401
-# ---
-# name: TestQuadXWaypointsCostEqual.test_snapshot.247
-  0.0510566967624
-# ---
-# name: TestQuadXWaypointsCostEqual.test_snapshot.248
-  0.9918432511913
-# ---
-# name: TestQuadXWaypointsCostEqual.test_snapshot.249
-  0.1723925992002
->>>>>>> b46cb7ad
+  0.172
 # ---
 # name: TestQuadXWaypointsCostEqual.test_snapshot.25
   -0.147
 # ---
 # name: TestQuadXWaypointsCostEqual.test_snapshot.250
-<<<<<<< HEAD
-  0.021
+  0.071
 # ---
 # name: TestQuadXWaypointsCostEqual.test_snapshot.251
-  1.418
+  1.348
 # ---
 # name: TestQuadXWaypointsCostEqual.test_snapshot.252
   0.006
 # ---
 # name: TestQuadXWaypointsCostEqual.test_snapshot.253
-  0.011
+  0.018
 # ---
 # name: TestQuadXWaypointsCostEqual.test_snapshot.254
-  1.038
-=======
-  0.0710141715635
-# ---
-# name: TestQuadXWaypointsCostEqual.test_snapshot.251
-  1.3483947297856
-# ---
-# name: TestQuadXWaypointsCostEqual.test_snapshot.252
-  0.0058533234524
-# ---
-# name: TestQuadXWaypointsCostEqual.test_snapshot.253
-  0.017881896559
-# ---
-# name: TestQuadXWaypointsCostEqual.test_snapshot.254
-  1.0194161495499
->>>>>>> b46cb7ad
+  1.019
 # ---
 # name: TestQuadXWaypointsCostEqual.test_snapshot.255
   0.343
@@ -936,33 +564,19 @@
   0.505
 # ---
 # name: TestQuadXWaypointsCostEqual.test_snapshot.259
-<<<<<<< HEAD
-  0.468
-=======
-  0.2520982103912
->>>>>>> b46cb7ad
+  0.252
 # ---
 # name: TestQuadXWaypointsCostEqual.test_snapshot.26
   2.546
 # ---
 # name: TestQuadXWaypointsCostEqual.test_snapshot.260
-<<<<<<< HEAD
-  0.519
+  0.543
 # ---
 # name: TestQuadXWaypointsCostEqual.test_snapshot.261
-  0.398
+  0.49
 # ---
 # name: TestQuadXWaypointsCostEqual.test_snapshot.262
-  0.617
-=======
-  0.5428411003908
-# ---
-# name: TestQuadXWaypointsCostEqual.test_snapshot.261
-  0.4902233471415
-# ---
-# name: TestQuadXWaypointsCostEqual.test_snapshot.262
-  0.735486225634
->>>>>>> b46cb7ad
+  0.735
 # ---
 # name: TestQuadXWaypointsCostEqual.test_snapshot.263
   0.121
@@ -1004,87 +618,46 @@
   0.953
 # ---
 # name: TestQuadXWaypointsCostEqual.test_snapshot.275
-<<<<<<< HEAD
-  0.01
+  0.032
 # ---
 # name: TestQuadXWaypointsCostEqual.test_snapshot.276
-  -0.833
+  -0.844
 # ---
 # name: TestQuadXWaypointsCostEqual.test_snapshot.277
-  0.04
+  -0.014
 # ---
 # name: TestQuadXWaypointsCostEqual.test_snapshot.278
-  0.306
+  0.353
 # ---
 # name: TestQuadXWaypointsCostEqual.test_snapshot.279
-  -0.426
-=======
-  0.0315655067176
-# ---
-# name: TestQuadXWaypointsCostEqual.test_snapshot.276
-  -0.8440605486924
-# ---
-# name: TestQuadXWaypointsCostEqual.test_snapshot.277
-  -0.0135987064663
-# ---
-# name: TestQuadXWaypointsCostEqual.test_snapshot.278
-  0.3526109178292
-# ---
-# name: TestQuadXWaypointsCostEqual.test_snapshot.279
-  -0.5492260731957
->>>>>>> b46cb7ad
+  -0.549
 # ---
 # name: TestQuadXWaypointsCostEqual.test_snapshot.28
   1.779
 # ---
 # name: TestQuadXWaypointsCostEqual.test_snapshot.280
-<<<<<<< HEAD
-  1.467
+  1.436
 # ---
 # name: TestQuadXWaypointsCostEqual.test_snapshot.281
-  -1.202
+  -1.268
 # ---
 # name: TestQuadXWaypointsCostEqual.test_snapshot.282
-  2.049
+  2.047
 # ---
 # name: TestQuadXWaypointsCostEqual.test_snapshot.283
-  -0.601
+  -0.384
 # ---
 # name: TestQuadXWaypointsCostEqual.test_snapshot.284
-  1.814
+  1.733
 # ---
 # name: TestQuadXWaypointsCostEqual.test_snapshot.285
-  3.669
+  3.651
 # ---
 # name: TestQuadXWaypointsCostEqual.test_snapshot.286
-  0.506
+  0.787
 # ---
 # name: TestQuadXWaypointsCostEqual.test_snapshot.287
   0.12
-=======
-  1.4355879925125
-# ---
-# name: TestQuadXWaypointsCostEqual.test_snapshot.281
-  -1.2682203995085
-# ---
-# name: TestQuadXWaypointsCostEqual.test_snapshot.282
-  2.0467978895085
-# ---
-# name: TestQuadXWaypointsCostEqual.test_snapshot.283
-  -0.3838173366336
-# ---
-# name: TestQuadXWaypointsCostEqual.test_snapshot.284
-  1.7326811072984
-# ---
-# name: TestQuadXWaypointsCostEqual.test_snapshot.285
-  3.6506855096365
-# ---
-# name: TestQuadXWaypointsCostEqual.test_snapshot.286
-  0.7869228160173
-# ---
-# name: TestQuadXWaypointsCostEqual.test_snapshot.287
-  0.1201954210808
->>>>>>> b46cb7ad
 # ---
 # name: TestQuadXWaypointsCostEqual.test_snapshot.288
   False
@@ -1098,33 +671,18 @@
 # name: TestQuadXWaypointsCostEqual.test_snapshot.290
   dict({
     'collision': False,
-<<<<<<< HEAD
-    'cost_direction': 0.0,
-    'cost_distance': 0.12,
+    'cost_direction': 0.002,
+    'cost_distance': 0.118,
     'env_complete': False,
     'num_targets_reached': 0,
     'out_of_bounds': False,
     'reference': array([ 0.121, -0.799,  1.202]),
-    'reference_error': array([-0.115,  0.809, -0.164]),
-    'state_of_interest': array([0.006, 0.011, 1.038]),
+    'reference_error': array([-0.115,  0.817, -0.183]),
+    'state_of_interest': array([0.006, 0.018, 1.019]),
   })
 # ---
 # name: TestQuadXWaypointsCostEqual.test_snapshot.3
   -0.0
-=======
-    'cost_direction': 0.0018186088313,
-    'cost_distance': 0.1183768122494,
-    'env_complete': False,
-    'num_targets_reached': 0,
-    'out_of_bounds': False,
-    'reference': array([ 0.12114929, -0.79878245,  1.20213368]),
-    'reference_error': array([-0.11529596,  0.81666435, -0.18271753]),
-    'state_of_interest': array([0.00585332, 0.0178819 , 1.01941615]),
-  })
-# ---
-# name: TestQuadXWaypointsCostEqual.test_snapshot.3
-  -0.0001300738807
->>>>>>> b46cb7ad
 # ---
 # name: TestQuadXWaypointsCostEqual.test_snapshot.30
   1.343
@@ -1136,7 +694,6 @@
   0.953
 # ---
 # name: TestQuadXWaypointsCostEqual.test_snapshot.33
-<<<<<<< HEAD
   0.121
 # ---
 # name: TestQuadXWaypointsCostEqual.test_snapshot.34
@@ -1174,50 +731,10 @@
 # ---
 # name: TestQuadXWaypointsCostEqual.test_snapshot.44
   -0.014
-=======
-  0.1211064603645
-# ---
-# name: TestQuadXWaypointsCostEqual.test_snapshot.34
-  -0.7988502661104
-# ---
-# name: TestQuadXWaypointsCostEqual.test_snapshot.35
-  0.2338013147586
-# ---
-# name: TestQuadXWaypointsCostEqual.test_snapshot.36
-  0.3644563354015
-# ---
-# name: TestQuadXWaypointsCostEqual.test_snapshot.37
-  -0.1477044573461
-# ---
-# name: TestQuadXWaypointsCostEqual.test_snapshot.38
-  1.5780221249243
-# ---
-# name: TestQuadXWaypointsCostEqual.test_snapshot.39
-  -1.4453750667308
-# ---
-# name: TestQuadXWaypointsCostEqual.test_snapshot.4
-  -6.3954586e-06
-# ---
-# name: TestQuadXWaypointsCostEqual.test_snapshot.40
-  1.7792406197237
-# ---
-# name: TestQuadXWaypointsCostEqual.test_snapshot.41
-  -0.806943973731
-# ---
-# name: TestQuadXWaypointsCostEqual.test_snapshot.42
-  1.3429287295315
-# ---
-# name: TestQuadXWaypointsCostEqual.test_snapshot.43
-  3.9110600433374
-# ---
-# name: TestQuadXWaypointsCostEqual.test_snapshot.44
-  -0.0137190740728
->>>>>>> b46cb7ad
 # ---
 # name: TestQuadXWaypointsCostEqual.test_snapshot.45
   dict({
     'collision': False,
-<<<<<<< HEAD
     'cost_direction': 2.523,
     'cost_distance': 0.119,
     'env_complete': False,
@@ -1229,37 +746,37 @@
   })
 # ---
 # name: TestQuadXWaypointsCostEqual.test_snapshot.46
-  2.548
+  2.144
 # ---
 # name: TestQuadXWaypointsCostEqual.test_snapshot.47
-  -0.74
+  -0.523
 # ---
 # name: TestQuadXWaypointsCostEqual.test_snapshot.48
-  3.539
+  3.533
 # ---
 # name: TestQuadXWaypointsCostEqual.test_snapshot.49
-  0.028
+  0.032
 # ---
 # name: TestQuadXWaypointsCostEqual.test_snapshot.5
   0.0
 # ---
 # name: TestQuadXWaypointsCostEqual.test_snapshot.50
-  -0.011
+  -0.013
 # ---
 # name: TestQuadXWaypointsCostEqual.test_snapshot.51
-  0.031
+  0.043
 # ---
 # name: TestQuadXWaypointsCostEqual.test_snapshot.52
-  0.999
+  0.998
 # ---
 # name: TestQuadXWaypointsCostEqual.test_snapshot.53
-  -0.018
+  -0.022
 # ---
 # name: TestQuadXWaypointsCostEqual.test_snapshot.54
-  -0.038
+  -0.045
 # ---
 # name: TestQuadXWaypointsCostEqual.test_snapshot.55
-  -0.586
+  -0.59
 # ---
 # name: TestQuadXWaypointsCostEqual.test_snapshot.56
   -0.0
@@ -1269,69 +786,12 @@
 # ---
 # name: TestQuadXWaypointsCostEqual.test_snapshot.58
   0.944
-=======
-    'cost_direction': 2.5233755556209,
-    'cost_distance': 0.1188883673426,
-    'env_complete': False,
-    'num_targets_reached': 0,
-    'out_of_bounds': False,
-    'reference': array([ 0.12114929, -0.79878245,  1.20213368]),
-    'reference_error': array([-0.12114929,  0.79878247, -0.23401067]),
-    'state_of_interest': array([-3.69000000e-09,  1.38406000e-08,  9.68123004e-01]),
-  })
-# ---
-# name: TestQuadXWaypointsCostEqual.test_snapshot.46
-  2.1441888236313
-# ---
-# name: TestQuadXWaypointsCostEqual.test_snapshot.47
-  -0.5234774123557
-# ---
-# name: TestQuadXWaypointsCostEqual.test_snapshot.48
-  3.5333180328537
-# ---
-# name: TestQuadXWaypointsCostEqual.test_snapshot.49
-  0.031773339589
-# ---
-# name: TestQuadXWaypointsCostEqual.test_snapshot.5
-  2.86814748e-05
-# ---
-# name: TestQuadXWaypointsCostEqual.test_snapshot.50
-  -0.0129182416984
-# ---
-# name: TestQuadXWaypointsCostEqual.test_snapshot.51
-  0.0429586908568
-# ---
-# name: TestQuadXWaypointsCostEqual.test_snapshot.52
-  0.9984879192072
-# ---
-# name: TestQuadXWaypointsCostEqual.test_snapshot.53
-  -0.0215429092548
-# ---
-# name: TestQuadXWaypointsCostEqual.test_snapshot.54
-  -0.0450773748291
-# ---
-# name: TestQuadXWaypointsCostEqual.test_snapshot.55
-  -0.5902705179265
-# ---
-# name: TestQuadXWaypointsCostEqual.test_snapshot.56
-  -3.17203349e-05
-# ---
-# name: TestQuadXWaypointsCostEqual.test_snapshot.57
-  -6.54836692e-05
-# ---
-# name: TestQuadXWaypointsCostEqual.test_snapshot.58
-  0.9436554834529
->>>>>>> b46cb7ad
 # ---
 # name: TestQuadXWaypointsCostEqual.test_snapshot.59
   1.721
 # ---
 # name: TestQuadXWaypointsCostEqual.test_snapshot.6
-<<<<<<< HEAD
   1.0
-=======
-  0.9999999911086
->>>>>>> b46cb7ad
 # ---
 # name: TestQuadXWaypointsCostEqual.test_snapshot.60
   -0.384
@@ -1343,29 +803,16 @@
   0.558
 # ---
 # name: TestQuadXWaypointsCostEqual.test_snapshot.63
-<<<<<<< HEAD
-  0.563
+  0.672
 # ---
 # name: TestQuadXWaypointsCostEqual.test_snapshot.64
-  0.558
+  0.637
 # ---
 # name: TestQuadXWaypointsCostEqual.test_snapshot.65
-  0.473
+  0.354
 # ---
 # name: TestQuadXWaypointsCostEqual.test_snapshot.66
-  0.596
-=======
-  0.6716998030726
-# ---
-# name: TestQuadXWaypointsCostEqual.test_snapshot.64
-  0.636708691425
-# ---
-# name: TestQuadXWaypointsCostEqual.test_snapshot.65
-  0.3539497257952
-# ---
-# name: TestQuadXWaypointsCostEqual.test_snapshot.66
-  0.5297445949861
->>>>>>> b46cb7ad
+  0.53
 # ---
 # name: TestQuadXWaypointsCostEqual.test_snapshot.67
   0.121
@@ -1377,11 +824,7 @@
   1.202
 # ---
 # name: TestQuadXWaypointsCostEqual.test_snapshot.7
-<<<<<<< HEAD
   -0.0
-=======
-  -9.9551621e-06
->>>>>>> b46cb7ad
 # ---
 # name: TestQuadXWaypointsCostEqual.test_snapshot.70
   0.364
@@ -1411,95 +854,49 @@
   0.953
 # ---
 # name: TestQuadXWaypointsCostEqual.test_snapshot.79
-<<<<<<< HEAD
-  0.078
+  0.06
 # ---
 # name: TestQuadXWaypointsCostEqual.test_snapshot.8
   0.0
 # ---
 # name: TestQuadXWaypointsCostEqual.test_snapshot.80
-  -0.79
+  -0.789
 # ---
 # name: TestQuadXWaypointsCostEqual.test_snapshot.81
-  0.3
+  0.307
 # ---
 # name: TestQuadXWaypointsCostEqual.test_snapshot.82
-  0.394
+  0.396
 # ---
 # name: TestQuadXWaypointsCostEqual.test_snapshot.83
-  -0.082
+  -0.078
 # ---
 # name: TestQuadXWaypointsCostEqual.test_snapshot.84
   1.6
 # ---
 # name: TestQuadXWaypointsCostEqual.test_snapshot.85
-  -1.351
+  -1.311
 # ---
 # name: TestQuadXWaypointsCostEqual.test_snapshot.86
-  1.822
+  1.845
 # ---
 # name: TestQuadXWaypointsCostEqual.test_snapshot.87
-  -0.85
+  -0.863
 # ---
 # name: TestQuadXWaypointsCostEqual.test_snapshot.88
-  1.582
+  1.67
 # ---
 # name: TestQuadXWaypointsCostEqual.test_snapshot.89
-  3.813
+  3.773
 # ---
 # name: TestQuadXWaypointsCostEqual.test_snapshot.9
-  -0.764
+  -0.763
 # ---
 # name: TestQuadXWaypointsCostEqual.test_snapshot.90
-  -0.237
+  -0.274
 # ---
 # name: TestQuadXWaypointsCostEqual.test_snapshot.91
   0.122
-=======
-  0.0602027494523
-# ---
-# name: TestQuadXWaypointsCostEqual.test_snapshot.8
-  0.0001994865136
-# ---
-# name: TestQuadXWaypointsCostEqual.test_snapshot.80
-  -0.7885378871789
-# ---
-# name: TestQuadXWaypointsCostEqual.test_snapshot.81
-  0.3066402481543
-# ---
-# name: TestQuadXWaypointsCostEqual.test_snapshot.82
-  0.3962176459222
-# ---
-# name: TestQuadXWaypointsCostEqual.test_snapshot.83
-  -0.0780306873158
-# ---
-# name: TestQuadXWaypointsCostEqual.test_snapshot.84
-  1.5998583738884
-# ---
-# name: TestQuadXWaypointsCostEqual.test_snapshot.85
-  -1.310796738018
-# ---
-# name: TestQuadXWaypointsCostEqual.test_snapshot.86
-  1.8452317331565
-# ---
-# name: TestQuadXWaypointsCostEqual.test_snapshot.87
-  -0.8626269318429
-# ---
-# name: TestQuadXWaypointsCostEqual.test_snapshot.88
-  1.6699314065166
-# ---
-# name: TestQuadXWaypointsCostEqual.test_snapshot.89
-  3.7731814638834
-# ---
-# name: TestQuadXWaypointsCostEqual.test_snapshot.9
-  -0.7634914967113
-# ---
-# name: TestQuadXWaypointsCostEqual.test_snapshot.90
-  -0.273757319149
-# ---
-# name: TestQuadXWaypointsCostEqual.test_snapshot.91
-  0.1224229464373
->>>>>>> b46cb7ad
 # ---
 # name: TestQuadXWaypointsCostEqual.test_snapshot.92
   False
@@ -1510,7 +907,6 @@
 # name: TestQuadXWaypointsCostEqual.test_snapshot.94
   dict({
     'collision': False,
-<<<<<<< HEAD
     'cost_direction': 0.005,
     'cost_distance': 0.118,
     'env_complete': False,
@@ -1522,43 +918,17 @@
   })
 # ---
 # name: TestQuadXWaypointsCostEqual.test_snapshot.95
-  -5.887
+  -7.672
 # ---
 # name: TestQuadXWaypointsCostEqual.test_snapshot.96
-  3.272
+  0.758
 # ---
 # name: TestQuadXWaypointsCostEqual.test_snapshot.97
-  0.354
+  2.75
 # ---
 # name: TestQuadXWaypointsCostEqual.test_snapshot.98
-  -0.033
+  -0.058
 # ---
 # name: TestQuadXWaypointsCostEqual.test_snapshot.99
-  0.032
-=======
-    'cost_direction': 0.0045263364107,
-    'cost_distance': 0.1178966100266,
-    'env_complete': False,
-    'num_targets_reached': 0,
-    'out_of_bounds': False,
-    'reference': array([ 0.12114929, -0.79878245,  1.20213368]),
-    'reference_error': array([-0.12118101,  0.79871697, -0.25847819]),
-    'state_of_interest': array([-3.17203349e-05, -6.54836692e-05,  9.43655483e-01]),
-  })
-# ---
-# name: TestQuadXWaypointsCostEqual.test_snapshot.95
-  -7.6715224735955
-# ---
-# name: TestQuadXWaypointsCostEqual.test_snapshot.96
-  0.7579201623427
-# ---
-# name: TestQuadXWaypointsCostEqual.test_snapshot.97
-  2.7504712591337
-# ---
-# name: TestQuadXWaypointsCostEqual.test_snapshot.98
-  -0.0577366052765
-# ---
-# name: TestQuadXWaypointsCostEqual.test_snapshot.99
-  0.0335212191578
->>>>>>> b46cb7ad
+  0.034
 # ---